--- conflicted
+++ resolved
@@ -956,47 +956,6 @@
 		)
 
 	@classmethod
-	def claimed(cls, user, custom={}):
-		"""Claimed
-
-		Returns all the customers the user has claimed
-
-		Arguments:
-			user (int): The ID of the user
-			custom (dict): Custom Host and DB info
-				'host' the name of the host to get/set data on
-				'append' optional postfix for dynamic DBs
-
-		Returns:
-			list
-		"""
-
-		# Fetch the record structure
-		dStruct = cls.struct(custom)
-
-		# Generate the SQL
-		sSQL = "SELECT\n" \
-				"	`ktoc`.`customerId`,\n" \
-				"	CONCAT(`ktc`.`firstName`, ' ', `ktc`.`lastName`) as `customerName`\n" \
-				"FROM\n" \
-				"	`%(db)s`.`%(table)s` as `ktc`,\n" \
-				"	`%(db)s`.`kt_order_claim` as `ktoc`\n" \
-				"WHERE\n" \
-				"	CONVERT(`ktc`.`customerId`, UNSIGNED) = `ktoc`.`customerId` AND\n" \
-				"	`ktoc`.`user` = %(user)d" % {
-			"db": dStruct['db'],
-			"table": dStruct['table'],
-			"user": user
-		}
-
-		# Fetch and return the data
-		return Record_MySQL.Commands.select(
-			dStruct['host'],
-			sSQL,
-			Record_MySQL.ESelect.ALL
-		)
-
-	@classmethod
 	def config(cls):
 		"""Config
 
@@ -1111,23 +1070,12 @@
 		)
 
 	@classmethod
-<<<<<<< HEAD
-	def queue(cls, group, states, custom={}):
-		"""Queue
-
-		Returns all pending, unclaimed, ED orders in the given states
-
-		Arguments:
-			group (str): 'ed' or 'hrt'
-			states (list): The states to check for pending orders in
-=======
 	def queueCsr(cls, custom={}):
 		"""Queue CSR
 
 		Returns all pending, unclaimed, orders with a role of CSR
 
 		Arguments:
->>>>>>> 390fb25b
 			custom (dict): Custom Host and DB info
 				'host' the name of the host to get/set data on
 				'append' optional postfix for dynamic DBs
@@ -1142,25 +1090,108 @@
 		# Generate the SQL
 		sSQL = "SELECT\n" \
 				"	`kto`.`orderId`,\n" \
-<<<<<<< HEAD
-				"	`kto`.`shipFirstName`,\n" \
-				"	`kto`.`shipLastName`,\n" \
-				"	`kto`.`shipCity`,\n" \
-				"	`ss`.`name` as `shipState`,\n" \
-=======
 				"	CONCAT(`kto`.`shipFirstName`, ' ', `kto`.`shipLastName`) as `customerName`,\n" \
 				"	`kto`.`phoneNumber` as `customerPhone`,\n" \
 				"	`kto`.`shipCity`,\n" \
 				"	IFNULL(`ss`.`name`, '[state missing]') as `shipState`,\n" \
 				"	IFNULL(`ss`.`legalEncounterType`, '') as `type`,\n" \
->>>>>>> 390fb25b
 				"	CONVERT(`kto`.`customerId`, UNSIGNED) as `customerId`,\n" \
 				"	`kto`.`dateCreated`,\n" \
 				"	`kto`.`dateUpdated`,\n" \
 				"	IFNULL(`os`.`attentionRole`, 'Not Assigned') AS `attentionRole`,\n" \
 				"	IFNULL(`os`.`orderLabel`, 'Not Labeled') AS `orderLabel`\n" \
 				"FROM `%(db)s`.`%(table)s` AS `kto`\n" \
-<<<<<<< HEAD
+				"LEFT JOIN `%(db)s`.`smp_state` as `ss` ON `ss`.`abbreviation` = `kto`.`shipState`\n" \
+				"LEFT JOIN `%(db)s`.`smp_order_status` as `os` ON `os`.`orderId` = `kto`.`orderId`\n" \
+				"LEFT JOIN `%(db)s`.`customer_claimed` as `cc` ON `cc`.`phoneNumber` = `kto`.`phoneNumber`\n" \
+				"WHERE `kto`.`orderStatus` = 'PENDING'\n" \
+				"AND IFNULL(`kto`.`cardType`, '') <> 'TESTCARD'\n" \
+				"AND `cc`.`user` IS NULL\n" \
+				"AND `attentionRole` = 'CSR'\n" \
+				"ORDER BY `kto`.`dateCreated` ASC" % {
+			"db": dStruct['db'],
+			"table": dStruct['table']
+		}
+
+		# Fetch and return the data
+		return Record_MySQL.Commands.select(
+			dStruct['host'],
+			sSQL,
+			Record_MySQL.ESelect.ALL
+		)
+
+	@classmethod
+	def queueCsrCount(cls, custom={}):
+		"""Queue CSR Count
+
+		Returns just the count of pending, unclaimed, orders with a role of CSR
+
+		Arguments:
+			custom (dict): Custom Host and DB info
+				'host' the name of the host to get/set data on
+				'append' optional postfix for dynamic DBs
+
+		Returns:
+			list
+		"""
+
+		# Fetch the record structure
+		dStruct = cls.struct(custom)
+
+		# Generate the SQL
+		sSQL = "SELECT\n" \
+				"	COUNT(*) as `count`\n" \
+				"FROM `%(db)s`.`%(table)s` AS `kto`\n" \
+				"LEFT JOIN `%(db)s`.`smp_order_status` as `os` ON `os`.`orderId` = `kto`.`orderId`\n" \
+				"LEFT JOIN `%(db)s`.`customer_claimed` as `cc` ON `cc`.`phoneNumber` = `kto`.`phoneNumber`\n" \
+				"WHERE `kto`.`orderStatus` = 'PENDING'\n" \
+				"AND IFNULL(`kto`.`cardType`, '') <> 'TESTCARD'\n" \
+				"AND `cc`.`user` IS NULL\n" \
+				"AND `attentionRole` = 'CSR'\n" % {
+			"db": dStruct['db'],
+			"table": dStruct['table']
+		}
+
+		# Fetch and return the data
+		return Record_MySQL.Commands.select(
+			dStruct['host'],
+			sSQL,
+			Record_MySQL.ESelect.CELL
+		)
+
+	@classmethod
+	def queue(cls, group, states, custom={}):
+		"""Queue
+
+		Returns all pending, unclaimed, ED orders in the given states
+
+		Arguments:
+			group (str): 'ed' or 'hrt'
+			states (list): The states to check for pending orders in
+			custom (dict): Custom Host and DB info
+				'host' the name of the host to get/set data on
+				'append' optional postfix for dynamic DBs
+
+		Returns:
+			list
+		"""
+
+		# Fetch the record structure
+		dStruct = cls.struct(custom)
+
+		# Generate the SQL
+		sSQL = "SELECT\n" \
+				"	`kto`.`orderId`,\n" \
+				"	`kto`.`shipFirstName`,\n" \
+				"	`kto`.`shipLastName`,\n" \
+				"	`kto`.`shipCity`,\n" \
+				"	`ss`.`name` as `shipState`,\n" \
+				"	CONVERT(`kto`.`customerId`, UNSIGNED) as `customerId`,\n" \
+				"	`kto`.`dateCreated`,\n" \
+				"	`kto`.`dateUpdated`,\n" \
+				"	IFNULL(`os`.`attentionRole`, 'Not Assigned') AS `attentionRole`,\n" \
+				"	IFNULL(`os`.`orderLabel`, 'Not Labeled') AS `orderLabel`\n" \
+				"FROM `%(db)s`.`%(table)s` AS `kto`\n" \
 				"JOIN `%(db)s`.`campaign` as `cmp` ON `cmp`.`id` = CONVERT(`kto`.`campaignId`, UNSIGNED)\n" \
 				"JOIN `%(db)s`.`smp_state` as `ss` ON `ss`.`abbreviation` = `kto`.`shipState`\n" \
 				"LEFT JOIN `%(db)s`.`smp_order_status` as `os` ON `os`.`orderId` = `kto`.`orderId`\n" \
@@ -1176,18 +1207,6 @@
 			"table": dStruct['table'],
 			"group": group,
 			"states": "'%s'" % "','".join(states)
-=======
-				"LEFT JOIN `%(db)s`.`smp_state` as `ss` ON `ss`.`abbreviation` = `kto`.`shipState`\n" \
-				"LEFT JOIN `%(db)s`.`smp_order_status` as `os` ON `os`.`orderId` = `kto`.`orderId`\n" \
-				"LEFT JOIN `%(db)s`.`customer_claimed` as `cc` ON `cc`.`phoneNumber` = `kto`.`phoneNumber`\n" \
-				"WHERE `kto`.`orderStatus` = 'PENDING'\n" \
-				"AND IFNULL(`kto`.`cardType`, '') <> 'TESTCARD'\n" \
-				"AND `cc`.`user` IS NULL\n" \
-				"AND `attentionRole` = 'CSR'\n" \
-				"ORDER BY `kto`.`dateCreated` ASC" % {
-			"db": dStruct['db'],
-			"table": dStruct['table']
->>>>>>> 390fb25b
 		}
 
 		# Fetch and return the data
@@ -1197,7 +1216,6 @@
 			Record_MySQL.ESelect.ALL
 		)
 
-<<<<<<< HEAD
 # KtOrderClaim class
 class KtOrderClaim(Record_MySQL.Record):
 	"""KtOrderClaim
@@ -1227,46 +1245,6 @@
 
 		# Return the config
 		return cls._conf
-=======
-	@classmethod
-	def queueCsrCount(cls, custom={}):
-		"""Queue CSR Count
-
-		Returns just the count of pending, unclaimed, orders with a role of CSR
-
-		Arguments:
-			custom (dict): Custom Host and DB info
-				'host' the name of the host to get/set data on
-				'append' optional postfix for dynamic DBs
-
-		Returns:
-			list
-		"""
-
-		# Fetch the record structure
-		dStruct = cls.struct(custom)
-
-		# Generate the SQL
-		sSQL = "SELECT\n" \
-				"	COUNT(*) as `count`\n" \
-				"FROM `%(db)s`.`%(table)s` AS `kto`\n" \
-				"LEFT JOIN `%(db)s`.`smp_order_status` as `os` ON `os`.`orderId` = `kto`.`orderId`\n" \
-				"LEFT JOIN `%(db)s`.`customer_claimed` as `cc` ON `cc`.`phoneNumber` = `kto`.`phoneNumber`\n" \
-				"WHERE `kto`.`orderStatus` = 'PENDING'\n" \
-				"AND IFNULL(`kto`.`cardType`, '') <> 'TESTCARD'\n" \
-				"AND `cc`.`user` IS NULL\n" \
-				"AND `attentionRole` = 'CSR'\n" % {
-			"db": dStruct['db'],
-			"table": dStruct['table']
-		}
-
-		# Fetch and return the data
-		return Record_MySQL.Commands.select(
-			dStruct['host'],
-			sSQL,
-			Record_MySQL.ESelect.CELL
-		)
->>>>>>> 390fb25b
 
 # ShippingInfo class
 class ShippingInfo(Record_MySQL.Record):
