--- conflicted
+++ resolved
@@ -59,13 +59,13 @@
 	"/msgs/unclaimed": {"methods": REST.READ, "session": True},
 	"/msgs/unclaimed/count": {"methods": REST.READ, "session": True},
 
-<<<<<<< HEAD
 	"/order/claim": {"methods": REST.CREATE | REST.UPDATE | REST.DELETE, "session": True},
 	"/order/claimed": {"methods": REST.READ, "session": True},
-=======
+
 	"/orders/pending/csr": {"methods": REST.READ, "session": True},
 	"/orders/pending/csr/count": {"methods": REST.READ, "session": True},
->>>>>>> 390fb25b
+	"/orders/pending/provider/ed": {"methods": REST.READ, "session": True},
+	"/orders/pending/provider/hrt": {"methods": REST.READ, "session": True},
 
 	"/passwd/forgot": {"methods": REST.CREATE | REST.UPDATE},
 
@@ -73,9 +73,6 @@
 	"/pharmacy/fill/errors": {"methods": REST.READ, "session": True},
 
 	"/provider/calendly": {"methods": REST.READ, "session": True},
-
-	"/queue/ed": {"methods": REST.READ, "session": True},
-	"/queue/hrt": {"methods": REST.READ, "session": True},
 
 	"/signin": {"methods": REST.POST},
 
