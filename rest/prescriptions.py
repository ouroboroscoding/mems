# coding=utf8
""" Prescriptions Service

Handles interactions with Prescriptions
"""

__author__		= "Chris Nasr"
__copyright__	= "MaleExcelMedical"
__version__		= "1.0.0"
__maintainer__	= "Chris Nasr"
__email__		= "bast@maleexcel.com"
__created__		= "2020-05-10"

# Pip imports
from RestOC import Conf, REST

# Service imports
from services.prescriptions import Prescriptions

# Local imports
from . import init

# Init the REST info
oRestConf = init(
	dbs=['primary'],
	services={'prescriptions':Prescriptions()}
)

# Create the HTTP server and map requests to service
REST.Server({
<<<<<<< HEAD
	"/patient": {"methods": REST.READ, "session": True},
	"/patient/medications": {"methods": REST.READ, "session": True},
=======
	"/patient": {"methods": REST.CREATE | REST.READ, "session": True},
>>>>>>> c99cbec0
	"/patient/pharmacies": {"methods": REST.READ, "session": True},
	"/patient/pharmacy": {"methods": REST.CREATE | REST.DELETE, "session": True},
	"/patient/prescriptions": {"methods": REST.READ},
	"/patient/sso": {"methods": REST.READ, "session": True},

	"/pharmacy/fill": {"methods": REST.CREATE | REST.DELETE, "session": True},
	"/pharmacy/fill/byCustomer": {"methods": REST.READ, "session": True},

	"/pharmacy/fill/error": {"methods": REST.CREATE | REST.UPDATE | REST.DELETE, "session": True},
	"/pharmacy/fill/errors": {"methods": REST.READ, "session": True}

}, 'prescriptions', "https?://(.*\\.)?%s" % Conf.get(("rest","allowed")).replace('.', '\\.')).run(
	host=oRestConf['prescriptions']['host'],
	port=oRestConf['prescriptions']['port'],
	workers=oRestConf['prescriptions']['workers'],
	timeout='timeout' in oRestConf['prescriptions'] and oRestConf['prescriptions']['timeout'] or 30
)<|MERGE_RESOLUTION|>--- conflicted
+++ resolved
@@ -28,12 +28,8 @@
 
 # Create the HTTP server and map requests to service
 REST.Server({
-<<<<<<< HEAD
-	"/patient": {"methods": REST.READ, "session": True},
+	"/patient": {"methods": REST.CREATE | REST.READ, "session": True},
 	"/patient/medications": {"methods": REST.READ, "session": True},
-=======
-	"/patient": {"methods": REST.CREATE | REST.READ, "session": True},
->>>>>>> c99cbec0
 	"/patient/pharmacies": {"methods": REST.READ, "session": True},
 	"/patient/pharmacy": {"methods": REST.CREATE | REST.DELETE, "session": True},
 	"/patient/prescriptions": {"methods": REST.READ},
