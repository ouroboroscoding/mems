--- conflicted
+++ resolved
@@ -540,8 +540,6 @@
 			Services.Effect
 		"""
 
-<<<<<<< HEAD
-=======
 		# If we have no session and no key
 		if not sesh and '_internal_' not in data:
 			return Services.Effect(error=(1001, [('_internal_', 'missing')]))
@@ -555,7 +553,6 @@
 			del data['_internal_']
 
 		# Else
-		"""
 		else:
 
 			# Make sure the user has the proper rights
@@ -565,9 +562,7 @@
 			}, sesh)
 			if not oEff.data:
 				return Services.Effect(error=Rights.INVALID)
-		"""
-
->>>>>>> cd88890b
+
 		# Verify fields
 		try: DictHelper.eval(data, ['patient_id'])
 		except ValueError as e: return Services.Effect(error=(1001, [(f, 'missing') for f in e.args]))
