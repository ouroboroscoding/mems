# coding=utf8
""" Prescriptions Service

Handles interactions with Prescriptions
"""

__author__		= "Chris Nasr"
__copyright__	= "MaleExcelMedical"
__version__		= "1.0.0"
__maintainer__	= "Chris Nasr"
__email__		= "bast@maleexcel.com"
__created__		= "2020-05-10"

# Python imports
import os, platform

# Pip imports
from RestOC import Conf, Record_Base, Record_MySQL, REST, Services, Sesh, Templates

# App imports
from services.prescriptions import Prescriptions

# Load the config
Conf.load('../config.json')
sConfOverride = '../config.%s.json' % platform.node()
if os.path.isfile(sConfOverride):
	Conf.load_merge(sConfOverride)

# Add the global prepend and primary host to mysql
Record_Base.dbPrepend(Conf.get(("mysql", "prepend"), ''))
Record_MySQL.addHost('primary', Conf.get(("mysql", "hosts", "primary")))

# Init the Sesh module
Sesh.init(Conf.get(("redis", "primary")))

# Create the REST config instance
oRestConf = REST.Config(Conf.get("rest"))

# Set verbose mode if requested
if 'VERBOSE' in os.environ and os.environ['VERBOSE'] == '1':
	Services.verbose()

# Get all the services
dServices = {
	"auth": None,
<<<<<<< HEAD
=======
	"monolith": None,
>>>>>>> cd88890b
	"prescriptions": Prescriptions()
}

# Register all services
Services.register(dServices, oRestConf, Conf.get(('services', 'salt')))

# Init Templates
Templates.init('../templates')

# Create the HTTP server and map requests to service
REST.Server({
	"/patient": {"methods": REST.READ, "session": True},
	"/patient/pharmacies": {"methods": REST.READ, "session": True},
	"/patient/pharmacy": {"methods": REST.CREATE | REST.DELETE, "session": True},
	"/patient/prescriptions": {"methods": REST.READ},
	"/patient/sso": {"methods": REST.READ, "session": True},

	"/pharmacy/fill/error": {"methods": REST.CREATE | REST.UPDATE | REST.DELETE, "session": True},
	"/pharmacy/fill/errors": {"methods": REST.READ, "session": True}

}, 'prescriptions', "https?://(.*\\.)?%s" % Conf.get(("rest","allowed")).replace('.', '\\.')).run(
	host=oRestConf['prescriptions']['host'],
	port=oRestConf['prescriptions']['port'],
	workers=oRestConf['prescriptions']['workers']
)<|MERGE_RESOLUTION|>--- conflicted
+++ resolved
@@ -43,10 +43,7 @@
 # Get all the services
 dServices = {
 	"auth": None,
-<<<<<<< HEAD
-=======
 	"monolith": None,
->>>>>>> cd88890b
 	"prescriptions": Prescriptions()
 }
 
