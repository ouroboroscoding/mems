# coding=utf8
""" CSR Service

Handles all CSR requests
"""

__author__		= "Chris Nasr"
__copyright__	= "MaleExcelMedical"
__version__		= "1.0.0"
__maintainer__	= "Chris Nasr"
__email__		= "chris@fuelforthefire.ca"
__created__		= "2020-05-17"

# Pip imports
from RestOC import DictHelper, Errors, Services

# Shared imports
from shared import Rights

# Service imports
from .records import Agent, TemplateEmail, TemplateSMS

class CSR(Services.Service):
	"""CSR Service class

	Service for CSR access
	"""

	_install = [Agent, TemplateEmail, TemplateSMS]
	"""Record types called in install"""

	def initialise(self):
		"""Initialise

		Initialises the instance and returns itself for chaining

		Returns:
			Monolith
		"""

		# Return self for chaining
		return self

	@classmethod
	def install(cls):
		"""Install

		The service's install method, used to setup storage or other one time
		install configurations

		Returns:
			bool
		"""

		# Go through each Record type
		for o in cls._install:

			# Install the table
			if not o.tableCreate():
				print("Failed to create `%s` table" % o.tableName())

		# Return OK
		return True

	def _template_create(self, data, sesh, _class):
		"""Template Create

		Create a new template of the passed type

		Arguments:
			data (mixed): Data sent with the request
			sesh (Sesh._Session): The session associated with the request
			_class (class): The class to use

		Returns:
			Services.Effect
		"""

		# Make sure the user has the proper permission to do this
		oEff = Services.read('auth', 'rights/verify', {
			"name": "csr_templates",
			"right": Rights.CREATE
		}, sesh)
		if not oEff.data:
			return Services.Effect(error=Rights.INVALID)

		# Verify minimum fields
		try: DictHelper.eval(data, ['title', 'content'])
		except ValueError as e: return Services.Effect(error=(1001, [(f, 'missing') for f in e.args]))

		# Validate by creating a Record instance
		try:
			oTemplate = _class(data)
		except ValueError as e:
			return Services.Effect(error=(1001, e.args[0]))

		# Create the row and return the result
		return Services.Effect(
			oTemplate.create()
		)

	def _template_delete(self, data, sesh, _class):
		"""Template Delete

		Delete an existing template for the passed type

		Arguments:
			data (mixed): Data sent with the request
			sesh (Sesh._Session): The session associated with the request
			_class (class): The class to use

		Returns:
			Services.Effect
		"""

		# Verify minimum fields
		try: DictHelper.eval(data, ['_id'])
		except ValueError as e: return Services.Effect(error=(1001, [(f, 'missing') for f in e.args]))

		# Make sure the user has the proper permission to do this
		oEff = Services.read('auth', 'rights/verify', {
			"name": "csr_templates",
			"right": Rights.DELETE,
			"ident": data['_id']
		}, sesh)
		if not oEff.data:
			return Services.Effect(error=Rights.INVALID)

		# If the record does not exist
		if not _class.exists(data['_id']):
			return Services.Effect(error=1104)

		# Delete the record
		if not _class.deleteGet(data['_id']):
			return Services.Effect(error=1102)

		# Return OK
		return Services.Effect(True)

	def _template_read(self, data, sesh, _class):
		"""Template Read

		Fetches an existing template of the passed type

		Arguments:
			data (mixed): Data sent with the request
			sesh (Sesh._Session): The session associated with the request
			_class (class): The class to use

		Returns:
			Services.Effect
		"""

		# Verify minimum fields
		try: DictHelper.eval(data, ['_id'])
		except ValueError as e: return Services.Effect(error=(1001, [(f, 'missing') for f in e.args]))

		# Make sure the user has the proper permission to do this
		oEff = Services.read('auth', 'rights/verify', {
			"name": "csr_templates",
			"right": Rights.READ,
			"ident": data['_id']
		}, sesh)
		if not oEff.data:
			return Services.Effect(error=Rights.INVALID)

		# Look for the template
		dTemplate = _class.get(data['_id'], raw=True)

		# If it doesn't exist
		if not dTemplate:
			return Services.Effect(error=1104)

		# Return the template
		return Services.Effect(dTemplate)

	def _template_update(self, data, sesh, _class):
		"""Template Update

		Updated an existing template of the passed type

		Arguments:
			data (mixed): Data sent with the request
			sesh (Sesh._Session): The session associated with the request
			_class (class): The class to use

		Returns:
			Services.Effect
		"""

		# Verify minimum fields
		try: DictHelper.eval(data, ['_id'])
		except ValueError as e: return Services.Effect(error=(1001, [(f, 'missing') for f in e.args]))

		# Make sure the user has the proper permission to do this
		oEff = Services.read('auth', 'rights/verify', {
			"name": "csr_templates",
			"right": Rights.UPDATE,
			"ident": data['_id']
		}, sesh)
		if not oEff.data:
			return Services.Effect(error=Rights.INVALID)

		# Fetch the template
		oTemplate = _class.get(data['_id'])

		# If it doesn't exist
		if not oTemplate:
			return Services.Effect(error=1104)

		# Remove fields that can't be changed
		del data['_id']
		if '_created' in data: del data['_created']

		# Step through each field passed and update/validate it
		lErrors = []
		for f in data:
			try: oTemplate[f] = data[f]
			except ValueError as e: lErrors.append(e.args[0])

		# If there was any errors
		if lErrors:
			return Services.Effect(error=(1001, lErrors))

		# Update the record and return the result
		return Services.Effect(
			oTemplate.save()
		)

	def _templates_read(self, data, sesh, _class):
		"""Templates Read

		Fetches all existing templates of the passed type

		Arguments:
			data (mixed): Data sent with the request
			sesh (Sesh._Session): The session associated with the request
			_class (class): The class to use

		Returns:
			Services.Effect
		"""

		# Make sure the user has the proper permission to do this
		oEff = Services.read('auth', 'rights/verify', {
			"name": "csr_templates",
			"right": Rights.READ
		}, sesh)
		if not oEff.data:
			return Services.Effect(error=Rights.INVALID)

		# Fetch and return the templates
		return Services.Effect(
			_class.get(raw=True, orderby=['title'])
		)

	def agent_create(self, data, sesh):
		"""Agent Create

		Creates a user record associated with the memo user in order to apply
		permissions to it

		Arguments:
			data (mixed): Data sent with the request
			sesh (Sesh._Session): The session associated with the request

		Returns:
			Services.Effect
		"""

		# Make sure the user has the proper permission to do this
		oEff = Services.read('auth', 'rights/verify', {
			"name": "csr_agents",
			"right": Rights.CREATE
		}, sesh)
		if not oEff.data:
			return Services.Effect(error=Rights.INVALID)

		# Verify minimum fields
		try: DictHelper.eval(data, ['userName', 'firstName', 'lastName', 'password'])
		except ValueError as e: return Services.Effect(error=(1001, [(f, 'missing') for f in e.args]))

		# Send the data to monolith to create the memo user
		data['_internal_'] = Services.internalKey()
		oEff = Services.create('monolith', 'user', data, sesh)
		if oEff.errorExists(): return oEff

		# Create a new agent instance using the memo ID
		try:
			oAgent = Agent({
				"memo_id": oEff.data
			})
		except ValueError:
			return Services.Effect(error=(1001, e.args[0]))

		# Create the agent and store the ID
		sID = oAgent.create()

		# Create the default permissions
		oEff = Services.update('auth', 'permissions', {
			"_internal_": Services.internalKey(),
			"user": sID,
			"permissions": {
				"csr_claims": 13,
				"csr_messaging": 5,
				"csr_templates": 1,
				"crm_customers": 1,
				"prescriptions": 3,
				"welldyne_adhoc": 4
			}
		}, sesh)
		if oEff.errorExists():
			print(oEff)
			return Services.Effect(sID, warning='Failed to creater permissions for agent')

		# Create the agent and return the ID
		return Services.Effect(sID)

	def agent_delete(self, data, sesh):
		"""Agent Delete

		Deletes an existing memo user record associated

		Arguments:
			data (mixed): Data sent with the request
			sesh (Sesh._Session): The session associated with the request

		Returns:
			Services.Effect
		"""

		# Verify minimum fields
		try: DictHelper.eval(data, ['_id'])
		except ValueError as e: return Services.Effect(error=(1001, [(f, 'missing') for f in e.args]))

		# Make sure the user has the proper permission to do this
		oEff = Services.read('auth', 'rights/verify', {
			"name": "csr_agents",
			"right": Rights.DELETE
		}, sesh)
		if not oEff.data:
			return Services.Effect(error=Rights.INVALID)

		# Find the Agent
		oAgent = Agent.get(data['_id'])

		# Use the memo ID to mark the memo user as inactive
		oEff = Services.update('monolith', 'user/active', {
			"_internal_": Services.internalKey(),
			"id": oAgent['memo_id'],
			"active": False
		}, sesh)
		if oEff.errorExists(): return oEff

		# Delete all permissions
		oEff = Services.update('auth', 'permissions', {
			"_internal_": Services.internalKey(),
			"user": data['_id'],
			"permissions": {}
		}, sesh);
		if oEff.errorExists(): return oEff

		# Delete the record and return the result
		return Services.Effect(
			oAgent.delete()
		)

	def agent_read(self, data, sesh):
		"""Agent Read

		Fetches one, many, or all user records

		Arguments:
			data (mixed): Data sent with the request
			sesh (Sesh._Session): The session associated with the request

		Returns:
			Services.Effect
		"""

	def agent_update(self, data, sesh):
		"""Agent Update

		Updates an existing agent (via memo user)

		Arguments:
			data (mixed): Data sent with the request
			sesh (Sesh._Session): The session associated with the request

		Returns:
			Services.Effect
		"""

		# Verify minimum fields
		try: DictHelper.eval(data, ['_id'])
		except ValueError as e: return Services.Effect(error=(1001, [(f, 'missing') for f in e.args]))

		# Make sure the user has the proper permission to do this
		oEff = Services.read('auth', 'rights/verify', {
			"name": "csr_agents",
			"right": Rights.UPDATE
		}, sesh)
		if not oEff.data:
			return Services.Effect(error=Rights.INVALID)

		# Find the agent
		dAgent = Agent.get(data['_id'], raw=['memo_id'])
		if not dAgent:
			return Services.Effect(error=1104)

		# Remove the agent ID and add the memo one
		del data['_id']
		data['id'] = dAgent['memo_id']

		# Pass the info on to monolith service
		data['_internal_'] = Services.internalKey()
		oEff = Services.update('monolith', 'user', data, sesh)

		# Return whatever monolith returned
		return oEff

	def agentInternal_read(self, data, sesh):
		"""Agent Internal

		Fetches a memo user by their Memo ID rather then their primary key.
		Internal function, can not be used from outside

		Arguments:
			data (mixed): Data sent with the request
			sesh (Sesh._Session): The session associated with the request

		Returns:
			Services.Effect
		"""

		# Verify minimum fields
		try: DictHelper.eval(data, ['_internal_', 'id'])
		except ValueError as e: return Services.Effect(error=(1001, [(f, 'missing') for f in e.args]))

		# Verify the key, remove it if it's ok
		if not Services.internalKey(data['_internal_']):
			return Services.Effect(error=Errors.SERVICE_INTERNAL_KEY)
		del data['_internal_']

		# Look up the record
		dUser = Agent.filter(
			{"memo_id": data['id']},
			raw=True,
			limit=1
		)

		# If there's no such user
		if not dUser:
			return Services.Effect(error=1104)

		# Return the user
		return Services.Effect(dUser)

	def agentPermissions_read(self, data, sesh):
		"""Agent Permissions Read

		Returns all permissions associated with an agent

		Arguments:
			data (mixed): Data sent with the request
			sesh (Sesh._Session): The session associated with the request

		Returns:
			Services.Effect
		"""

		# Verify minimum fields
		try: DictHelper.eval(data, ['agent_id'])
		except ValueError as e: return Services.Effect(error=(1001, [(f, 'missing') for f in e.args]))

		# Make sure the user has the proper permission to do this
		oEff = Services.read('auth', 'rights/verify', {
			"name": "csr_agents",
			"right": Rights.READ,
			"ident": data['agent_id']
		}, sesh)
		if not oEff.data:
			return Services.Effect(error=Rights.INVALID)

		# Fetch the permissions from the auth service
		oEff = Services.read('auth', 'permissions', {
			"_internal_": Services.internalKey(),
			"user_id": data['agent_id']
		}, sesh)

		# Return whatever was found
		return oEff

	def agentPermissions_update(self, data, sesh):
		"""Agent Permissions Update

		Updates the permissions associated with an agent

		Arguments:
			data (mixed): Data sent with the request
			sesh (Sesh._Session): The session associated with the request

		Returns:
			Services.Effect
		"""

		# Verify minimum fields
		try: DictHelper.eval(data, ['agent_id', 'permissions'])
		except ValueError as e: return Services.Effect(error=(1001, [(f, 'missing') for f in e.args]))

		# Make sure the user has the proper permission to do this
		oEff = Services.read('auth', 'rights/verify', {
			"name": "csr_agents",
			"right": Rights.READ,
			"ident": data['agent_id']
		}, sesh)
		if not oEff.data:
			return Services.Effect(error=Rights.INVALID)

		# Fetch the permissions from the auth service
		oEff = Services.update('auth', 'permissions', {
			"_internal_": Services.internalKey(),
			"user": data['agent_id'],
			"permissions": data['permissions']
		}, sesh)

		# Return whatever was found
		return oEff

	def agentNames_read(self, data, sesh):
		"""Agent Names

		Returns the list of agents who can have issues transfered / escalated to
		them

		Arguments:
			data (mixed): Data sent with the request
			sesh (Sesh._Session): The session associated with the request

		Returns:
			Services.Effect
		"""

		# Fetch all the agents
		lAgents = Agent.get(raw=['memo_id'])

		# Fetch their names
		oEff = Services.read('monolith', 'user/name', {
			"id": [d['memo_id'] for d in lAgents]
		}, sesh)

		# Regardless of what we got, retun the effect
		return oEff

	def agents_read(self, data, sesh):
		"""Agents

		Returns all agents in the system

		Arguments:
			data (mixed): Data sent with the request
			sesh (Sesh._Session): The session associated with the request

		Returns:
			Services.Effect
		"""

		# Make sure the user has the proper permission to do this
		oEff = Services.read('auth', 'rights/verify', {
			"name": "csr_agents",
			"right": Rights.READ
		}, sesh)
		if not oEff.data:
			return Services.Effect(error=Rights.INVALID)

		# Fetch all the agents
		lAgents = Agent.get(raw=True)

		# Fetch all the Memo user's associated
		oEff = Services.read('monolith', 'users', {
			"id": [d['memo_id'] for d in lAgents],
			"fields": ['id', 'userName', 'firstName', 'lastName', 'email', 'dsClinicId', 'dsClinicianId']
		}, sesh)
		if oEff.errorExists(): return oEff

		# Turn it into a dictionary
		dMemoUsers = {d['id']:d for d in oEff.data}

		# Go through each user and find the memo user
		for d in lAgents:
			if d['memo_id'] in dMemoUsers:
				d['userName'] = dMemoUsers[d['memo_id']]['userName']
				d['firstName'] = dMemoUsers[d['memo_id']]['firstName']
				d['lastName'] = dMemoUsers[d['memo_id']]['lastName']
				d['email'] = dMemoUsers[d['memo_id']]['email']
				d['dsClinicId'] = dMemoUsers[d['memo_id']]['dsClinicId']
				d['dsClinicianId'] = dMemoUsers[d['memo_id']]['dsClinicianId']
			else:
				d['userName'] = 'n/a'
				d['firstName'] = 'Not'
				d['lastName'] = 'Found'
				d['email'] = ''
				d['dsClinicId'] = None
				d['dsClinicianId'] = None

		# Return the agents in order of userName
		return Services.Effect(sorted(lAgents, key=lambda o: o['userName']))

<<<<<<< HEAD
	def agentInternal_read(self, data, sesh):
		"""Agent Internal

		Fetches a memo user by their Memo ID rather then their primary key.
		Internal function, can not be used from outside

		Arguments:
			data (mixed): Data sent with the request
			sesh (Sesh._Session): The session associated with the request

		Returns:
			Services.Effect
		"""

		# Verify minimum fields
		try: DictHelper.eval(data, ['_internal_', 'id'])
		except ValueError as e: return Services.Effect(error=(1001, [(f, 'missing') for f in e.args]))

		# Verify the key, remove it if it's ok
		if not Services.internalKey(data['_internal_']):
			return Services.Effect(error=Errors.SERVICE_INTERNAL_KEY)
		del data['_internal_']

		# Look up the record
		dUser = Agent.filter(
			{"memo_id": data['id']},
			raw=True,
			limit=1
		)

		# If there's no such user
		if not dUser:
			return Services.Effect(error=1104)

		# Return the user
		return Services.Effect(dUser)

	def escalateAgent_read(self, data, sesh):
		"""Escalate Agent

		Returns an existing escalate agent

		Arguments:
			data (mixed): Data sent with the request
			sesh (Sesh._Session): The session associated with the request

		Returns:
			Services.Effect
		"""

		# Fetch the agent
		dAgent = EscalateAgent.get(data['_id'], raw=['_id'])
		if not dAgent:
			return Services.Effect(error=1104)

		# Return the agent
		return Services.Effect(dAgent)

	def escalateAgents_read(self, data, sesh):
		"""Escalate Agents

		Returns the list of agents who can have issues escalated to them

		Arguments:
			data (mixed): Data sent with the request
			sesh (Sesh._Session): The session associated with the request

		Returns:
			Services.Effect
		"""

		# Fetch all the agents
		lAgents = EscalateAgent.get(raw=['_id'])

		# Fetch their names
		oEff = Services.read('monolith', 'user/name', {
			"id": [d['_id'] for d in lAgents]
		}, sesh)

		# Regardless of what we got, retun the effect
		return oEff

=======
>>>>>>> cd88890b
	def templateEmail_create(self, data, sesh):
		"""Template Email Create

		Create a new email template

		Arguments:
			data (mixed): Data sent with the request
			sesh (Sesh._Session): The session associated with the request

		Returns:
			Services.Effect
		"""
		return self._template_create(data, sesh, TemplateEmail)

	def templateEmail_delete(self, data, sesh):
		"""Template Email Delete

		Delete an existing email template

		Arguments:
			data (mixed): Data sent with the request
			sesh (Sesh._Session): The session associated with the request

		Returns:
			Services.Effect
		"""
		return self._template_delete(data, sesh, TemplateEmail)

	def templateEmail_read(self, data, sesh):
		"""Template Email Read

		Fetches an existing email template

		Arguments:
			data (mixed): Data sent with the request
			sesh (Sesh._Session): The session associated with the request

		Returns:
			Services.Effect
		"""
		return self._template_read(data, sesh, TemplateEmail)

	def templateEmail_update(self, data, sesh):
		"""Template Email Update

		Updated an existing email template

		Arguments:
			data (mixed): Data sent with the request
			sesh (Sesh._Session): The session associated with the request

		Returns:
			Services.Effect
		"""
		return self._template_update(data, sesh, TemplateEmail)

	def templateEmails_read(self, data, sesh):
		"""Template Emails

		Fetches all existing email templates

		Arguments:
			data (mixed): Data sent with the request
			sesh (Sesh._Session): The session associated with the request

		Returns:
			Services.Effect
		"""
		return self._templates_read(data, sesh, TemplateEmail)

	def templateSms_create(self, data, sesh):
		"""Template Sms Create

		Create a new sms template

		Arguments:
			data (mixed): Data sent with the request
			sesh (Sesh._Session): The session associated with the request

		Returns:
			Services.Effect
		"""
		return self._template_create(data, sesh, TemplateSMS)

	def templateSms_delete(self, data, sesh):
		"""Template Sms Delete

		Delete an existing sms template

		Arguments:
			data (mixed): Data sent with the request
			sesh (Sesh._Session): The session associated with the request

		Returns:
			Services.Effect
		"""
		return self._template_delete(data, sesh, TemplateSMS)

	def templateSms_read(self, data, sesh):
		"""Template Sms Read

		Fetches an existing sms template

		Arguments:
			data (mixed): Data sent with the request
			sesh (Sesh._Session): The session associated with the request

		Returns:
			Services.Effect
		"""
		return self._template_read(data, sesh, TemplateSMS)

	def templateSms_update(self, data, sesh):
		"""Template Sms Update

		Updated an existing sms template

		Arguments:
			data (mixed): Data sent with the request
			sesh (Sesh._Session): The session associated with the request

		Returns:
			Services.Effect
		"""
		return self._template_update(data, sesh, TemplateSMS)

	def templateSmss_read(self, data, sesh):
		"""Template SMSs

		Fetches all existing sms templates

		Arguments:
			data (mixed): Data sent with the request
			sesh (Sesh._Session): The session associated with the request

		Returns:
			Services.Effect
		"""
		return self._templates_read(data, sesh, TemplateSMS)<|MERGE_RESOLUTION|>--- conflicted
+++ resolved
@@ -606,91 +606,6 @@
 		# Return the agents in order of userName
 		return Services.Effect(sorted(lAgents, key=lambda o: o['userName']))
 
-<<<<<<< HEAD
-	def agentInternal_read(self, data, sesh):
-		"""Agent Internal
-
-		Fetches a memo user by their Memo ID rather then their primary key.
-		Internal function, can not be used from outside
-
-		Arguments:
-			data (mixed): Data sent with the request
-			sesh (Sesh._Session): The session associated with the request
-
-		Returns:
-			Services.Effect
-		"""
-
-		# Verify minimum fields
-		try: DictHelper.eval(data, ['_internal_', 'id'])
-		except ValueError as e: return Services.Effect(error=(1001, [(f, 'missing') for f in e.args]))
-
-		# Verify the key, remove it if it's ok
-		if not Services.internalKey(data['_internal_']):
-			return Services.Effect(error=Errors.SERVICE_INTERNAL_KEY)
-		del data['_internal_']
-
-		# Look up the record
-		dUser = Agent.filter(
-			{"memo_id": data['id']},
-			raw=True,
-			limit=1
-		)
-
-		# If there's no such user
-		if not dUser:
-			return Services.Effect(error=1104)
-
-		# Return the user
-		return Services.Effect(dUser)
-
-	def escalateAgent_read(self, data, sesh):
-		"""Escalate Agent
-
-		Returns an existing escalate agent
-
-		Arguments:
-			data (mixed): Data sent with the request
-			sesh (Sesh._Session): The session associated with the request
-
-		Returns:
-			Services.Effect
-		"""
-
-		# Fetch the agent
-		dAgent = EscalateAgent.get(data['_id'], raw=['_id'])
-		if not dAgent:
-			return Services.Effect(error=1104)
-
-		# Return the agent
-		return Services.Effect(dAgent)
-
-	def escalateAgents_read(self, data, sesh):
-		"""Escalate Agents
-
-		Returns the list of agents who can have issues escalated to them
-
-		Arguments:
-			data (mixed): Data sent with the request
-			sesh (Sesh._Session): The session associated with the request
-
-		Returns:
-			Services.Effect
-		"""
-
-		# Fetch all the agents
-		lAgents = EscalateAgent.get(raw=['_id'])
-
-		# Fetch their names
-		oEff = Services.read('monolith', 'user/name', {
-			"id": [d['_id'] for d in lAgents]
-		}, sesh)
-
-		# Regardless of what we got, retun the effect
-		return oEff
-
-=======
->>>>>>> cd88890b
 	def templateEmail_create(self, data, sesh):
 		"""Template Email Create
 
