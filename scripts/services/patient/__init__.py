# coding=utf8
""" Patient Service

Handles all Patient (person associated with customer) requests
"""

__author__		= "Chris Nasr"
__copyright__	= "MaleExcelMedical"
__version__		= "1.0.0"
__maintainer__	= "Chris Nasr"
__email__		= "chris@fuelforthefire.ca"
__created__		= "2020-06-26"

# Python imports
import re
from time import time

# Pip imports
from redis import StrictRedis
from RestOC import Conf, DictHelper, Errors, Services, \
					Sesh, StrHelper, Templates

# Shared imports
from shared import Rights

# Service imports
from .records import Account, AccountSetup, Verify

# Support request types
_dSupportRequest = {
	"cancel_order": "%(crm_type)s Patient %(crm_id)s would like to cancel their order.",
	"payment": "%(crm_type)s Patient %(crm_id)s would like to change their payment information.",
	"urgent_address": "%(crm_type)s Patient %(crm_id)s changed shipping address and needs an urgent update to the pharmacy"
}

# Regex for validating email
_emailRegex = re.compile(r"[^@\s]+@[^@\s]+\.[a-zA-Z0-9]{2,}$")

class Patient(Services.Service):
	"""Patient Service class

	Service for Patientorization, sign in, sign up, etc.
	"""

	_install = [Account, AccountSetup, Verify]
	"""Record types called in install"""

	def initialise(self):
		"""Initialise

		Initialises the instance and returns itself for chaining

		Returns:
			Patient
		"""

		# Create a connection to Redis
		self._redis = StrictRedis(**Conf.get(('redis', 'primary'), {
			"host": "localhost",
			"port": 6379,
			"db": 0
		}))

		# Pass the Redis connection to records that need it
		Account.redis(self._redis)

	@classmethod
	def install(cls):
		"""Install

		The service's install method, used to setup storage or other one time
		install configurations

		Returns:
			bool
		"""

		# Go through each Record type
		for o in cls._install:

			# Install the table
			if not o.tableCreate():
				print("Failed to create `%s` table" % o.tableName())

		# Return OK
		return True

	def account_read(self, data, sesh):
		"""Account

		Returns the account data associated with the signed in user

		Arguments:
			data (dict): Data sent with the request
			sesh (Sesh._Session): The session associated with the request

		Returns:
			Services.Effect
		"""

		# If there's an ID, check permissions
		if '_id' in data:

			# Make sure the user has the proper permission to do this
			oEff = self.rightsVerify_read({
				"name": "patient",
				"right": Rights.READ
			}, sesh)
			if not oEff.data:
				return Services.Effect(error=Rights.INVALID)

		# Else, assume the signed in user's Record
		else:
			data['_id'] = sesh['user_id']

		# Fetch it from the cache
		dAccount = Account.get(data['_id'], raw=True)

		# If it doesn't exist
		if not dAccount:
			return Services.Effect(error=1104)

		# Remove the passwd
		del dAccount['passwd']

		# Return the user data
		return Services.Effect(dAccount)

	def accountEmail_update(self, data, sesh):
		"""Account Email Update

		Changes the accounts email address

		Arguments:
			data (dict): Data sent with the request
			sesh (Sesh._Session): The session associated with the request

		Returns:
			Services.Effect
		"""

		# Verify fields
		try: DictHelper.eval(data, ['email', 'url'])
		except ValueError as e: return Services.Effect(error=(1001, [(f, 'missing') for f in e.args]))

		# If there's an ID, check permissions
		if '_id' in data:

			# Make sure the user has the proper permission to do this
			oEff = self.rightsVerify_read({
				"name": "patient",
				"right": Rights.UPDATE
			}, sesh)
			if not oEff.data:
				return Services.Effect(error=Rights.INVALID)

		# Else, assume the signed in user's Record
		else:
			data['_id'] = sesh['user_id']

		# Convert the email to lowercase
		data['email'] = data['email'].lower()

		# Check if we already have an account with that email
		if Account.exists(data['email'], 'email') or \
			AccountSetup.exists(data['email'], 'email'):
			return Services.Effect(error=1900)

		# Find the account
		oAccount = Account.get(data['_id'])
		if not oAccount:
			return Services.Effect(error=1104)

		# Update the email
		oAccount['email'] = data['email']
		oAccount['verified'] = False

		# If they're KNK
		if oAccount['crm_type'] == 'knk':

			# Find the customer in Konnektive
			oEff = Services.read('konnektive', 'customer', {
				"customerId": oAccount['crm_id']
			}, sesh)
			if oEff.errorExists():
				return oEff

			# Store the first name
			sFirst = oEff.data['shipping']['firstName']

		# Upsert the record with the
		sKey = StrHelper.random(32, '_0x')
		oVerify = Verify({
			"_account": oAccount['_id'],
			"key": sKey
		})
		if not oVerify.create(conflict="replace"):
			return Services.Effect(error=1100)

		# Forgot email template variables
		dTpl = {
			"first": sFirst,
			"url": "%s%s" % (
				data['url'],
				sKey
			)
		}

		# Email the patient the key
		oEff = Services.create('communications', 'email', {
			"_internal_": Services.internalKey(),
			"html_body": Templates.generate('email/patient/verify.html', dTpl, oAccount['locale']),
			"subject": Templates.generate('email/patient/verify_subject.txt', {}, oAccount['locale']),
			"to": data['email']
		})
		if oEff.errorExists():
			return oEff

		# Save and return the result
		return Services.Effect(
			oAccount.save(changes={"user": sesh['user_id']})
		)

	def accountForgot_create(self, data):
		"""Account Password Forgot (Generate)

		Creates the key that will be used to allow a patient to change their
		password if they forgot it

		Arguments:
			data (dict): Data sent with the request

		Returns:
			Services.Effect
		"""

		# Verify fields
		try: DictHelper.eval(data, ['email', 'url'])
		except ValueError as e: return Services.Effect(error=(1001, [(f, 'missing') for f in e.args]))

		# Convert the email to lowercase
		data['email'] = data['email'].lower()

		# Look for the account by email
		dAccount = Account.filter({"email": data['email']}, raw=['_id', 'locale', 'crm_type', 'crm_id'], limit=1)
		if not dAccount:
			return Services.Effect(False)

		# Look for a verify record by account id
		oVerify = Verify.get(dAccount['_id'])

		# Is there already a key for the account?
		if oVerify and 'regenerate' not in data:
			return Services.Effect(True)

		# If they're KNK
		if dAccount['crm_type'] == 'knk':

			# Create a session for the user associated with the account
			oSesh = Sesh.create()
			oSesh['user_id'] = dAccount['_id']
			oSesh.save()

			# Find the customer in Konnektive
			oEff = Services.read('konnektive', 'customer', {
				"customerId": dAccount['crm_id']
			}, oSesh)
			oSesh.close()
			if oEff.errorExists():
				return Services.Effect(error=(oEff.error['code'], 'crm'))

			# Store the first name
			sFirst = oEff.data['shipping']['firstName']

		# Upsert the forgot record with a timestamp (for expiry) and the key
		sKey = StrHelper.random(32, '_0x')
		oVerify = Verify({
			"_account": dAccount['_id'],
			"key": sKey
		})
		if not oVerify.create(conflict="replace"):
			return Services.Effect(error=1100)

		# Forgot email template variables
		dTpl = {
			"first": sFirst,
			"url": "%s%s" % (
				data['url'],
				sKey
			)
		}

		# Email the patient the key
		oEff = Services.create('communications', 'email', {
			"_internal_": Services.internalKey(),
			"html_body": Templates.generate('email/patient/forgot.html', dTpl, dAccount['locale']),
			"subject": Templates.generate('email/patient/forgot_subject.txt', {}, dAccount['locale']),
<<<<<<< HEAD
			"to": dAccount['email']
=======
			"to": data['email']
>>>>>>> 897a1c5b
		})
		if oEff.errorExists():
			return oEff

		# Return OK
		return Services.Effect(True)

	def accountForgot_update(self, data):
		"""Account Password Forgot (Change Password)

		Validates the key and changes the password to the given value

		Arguments:
			data (dict): Data sent with the request

		Returns:
			Services.Effect
		"""

		# Verify fields
		try: DictHelper.eval(data, ['passwd', 'key'])
		except ValueError as e: return Services.Effect(error=(1001, [(f, 'missing') for f in e.args]))

		# Look for the verify by the key
		oVerify = Verify.filter({"key": data['key']}, limit=1)
		if not oVerify:
			return Services.Effect(error=1903) # Don't let people know if the key exists or not

		# Make sure the new password is strong enough
		if not Account.passwordStrength(data['passwd']):
			return Services.Effect(error=1904)

		# Find the Account
		oAccount = Account.get(oVerify['_account'])
		if not oAccount:
			return Services.Effect(error=1903)

		# Store the new password and update
		oAccount['passwd'] = Account.passwordHash(data['passwd'])
		oAccount.save(changes=False)

		# Delete the verify record
		oVerify.delete()

		# Return OK
		return Services.Effect(True)

	def accountVerify_update(self, data):
		"""Account Veverify

		Validates the email via key and marks the acccount as verified

		Arguments:
			data (dict): Data sent with the request

		Returns:
			Services.Effect
		"""

		# Verify fields
		try: DictHelper.eval(data, ['key'])
		except ValueError as e: return Services.Effect(error=(1001, [(f, 'missing') for f in e.args]))

		# Look for the verify by the key
		oVerify = Verify.filter({"key": data['key']}, limit=1)
		if not oVerify:
			return Services.Effect(error=1903) # Don't let people know if the key exists or not

		# Find the Account
		oAccount = Account.get(oVerify['_account'])
		if not oAccount:
			return Services.Effect(error=1903)

		# Update the verified flag
		oAccount['verified'] = True
		oAccount.save(changes=False)

		# Delete the verify record
		oVerify.delete()

		# Return OK
		return Services.Effect(True)

	def session_read(self, data, sesh):
		"""Session

		Returns the ID of the patient logged into the current session

		Arguments:
			data (dict): Data sent with the request
			sesh (Sesh._Session): The session associated with the request

		Returns:
			Services.Effect
		"""
		return Services.Effect({
			"account" : {
				"_id": sesh['user_id']
			}
		})

	def setupStart_create(self, data, sesh):
		"""Setup Start

		Creates a record used in starting the process to create a customer
		patient login account, then sends out an email to the customer to
		get them to verify themselves

		Arguments:
			data (dict): Data sent with the request
			sesh (Sesh._Session): The session associated with the request

		Returns:
			Services.Effect
		"""

		# Make sure the user has the proper permission to do this
		oEff = Services.read('auth', 'rights/verify', {
			"name": "patient_account",
			"right": Rights.CREATE
		}, sesh)
		if not oEff.data:
			return Services.Effect(error=Rights.INVALID)

		# Verify fields
		try: DictHelper.eval(data, ['dob', 'crm_type', 'crm_id', 'rx_type', 'rx_id', 'url'])
		except ValueError as e: return Services.Effect(error=(1001, [(f, 'missing') for f in e.args]))

		# Init setup
		dSetup = {
			"_id": StrHelper.random(32, ['aZ', '10', '!*']),
			"attempts": 0,
			"dob": data['dob'],
			"user": sesh['user_id']
		}

		# If they're KNK
		if data['crm_type'] == 'knk':

			# Find the customer in Konnektive
			oEff = Services.read('konnektive', 'customer', {
				"customerId": data['crm_id']
			}, sesh)
			if oEff.errorExists():
				return Services.Effect(error=(oEff.error['code'], 'crm'))

			dSetup['crm_type'] = 'knk'
			dSetup['crm_id'] = str(data['crm_id'])
			dSetup['email'] = oEff.data['email'].lower()
			dSetup['lname'] = oEff.data['shipping']['lastName']
			sFirst = oEff.data['shipping']['firstName']

		# Else, invalid CRM type
		else:
			return Services.Effect(error=(1001, [('crm_type', 'invalid')]))

		# Check if we already have an account with that email
		if Account.exists(dSetup['email'], 'email') or \
			AccountSetup.exists(dSetup['email'], 'email'):
			return Services.Effect(error=1900)

		# If they're DoseSpot
		if data['rx_type'] == 'ds':

			# Find the patient in DoseSpot
			oEff = Services.read('prescriptions', 'patient/prescriptions', {
				"patient_id": int(data['rx_id'])
			}, sesh)
			if oEff.errorExists():
				return Services.Effect(error=(oEff.error['code'], 'rx'))

			dSetup['rx_type'] = 'ds'
			dSetup['rx_id'] = str(data['rx_id'])

		# Else, invalid RX type
		else:
			return Services.Effect(error=(1001, [('rx_type', 'invalid')]))

		# Create an instance of the setup record
		try:
			oSetup = AccountSetup(dSetup)
		except ValueError as e:
			return Services.Effect(error=(1001, e.args[0]))

		# Create the record
		if not oSetup.create():
			return Services.Effect(error=1100)

		# Patient setup email template variables
		dTpl = {
			"first": sFirst,
			"url": data['url'] + oSetup['_id']
		}

		# Email the patient the key
		oEff = Services.create('communications', 'email', {
			"_internal_": Services.internalKey(),
			"html_body": Templates.generate('email/patient/setup.html', dTpl, 'en-US'),
			"subject": Templates.generate('email/patient/setup_subject.txt', {}, 'en-US'),
			"to": dSetup['email']
		})
		if oEff.errorExists():
			return oEff

		# Return OK
		return Services.Effect(True)

	def setupValidate_create(self, data):
		"""Setup Update

		Checks the passed key against the setup table to make sure the patient
		is who they say they are,

		Arguments:
			data (dict): Data sent with the request
			sesh (Sesh._Session): The session associated with the request

		Returns:
			Services.Effect
		"""

		# Verify fields
		try: DictHelper.eval(data, ['key', 'dob', 'lname', 'passwd'])
		except ValueError as e: return Services.Effect(error=(1001, [(f, 'missing') for f in e.args]))

		# Look for the record
		oSetup = AccountSetup.get(data['key'])
		if not oSetup:
			return Services.Effect(error=1905)

		# Check if we already have an account with that email
		if Account.exists(oSetup['email'], 'email'):
			return Services.Effect(error=1900)

		# Check the dob and last name matches
		if data['dob'] != oSetup['dob'] or \
			data['lname'].lower() != oSetup['lname'].lower():

			# Increment the attempts
			oSetup['attempts'] += 1

			# If we've hit the limit, delete the record and return
			if oSetup['attempts'] == Conf.get(('services', 'patient', 'max_attempts')):
				oSetup.delete()
				return Services.Effect(error=1906)

			# Else, save and return
			else:
				oSetup.save()
				return Services.Effect(error=1907)

		# Validate the password strength
		if not Account.passwordStrength(data['passwd']):
			return Services.Effect(error=1904)

		# Hash the password
		data['passwd'] = Account.passwordHash(data['passwd'])

		# Create an instance of the account
		try:
			oAccount = Account({
				"email": oSetup['email'],
				"passwd": data['passwd'],
				"verified": True,
				"locale": 'locale' in data and data['locale'] or 'en-US',
				"crm_type": oSetup['crm_type'],
				"crm_id": oSetup['crm_id'],
				"rx_type": oSetup['rx_type'],
				"rx_id": oSetup['rx_id']
			})
		except ValueError as e:
			return Services.Effect(error=(1001, e.args[0]))

		# Create the record
		if not oAccount.create(changes={"user": oSetup['user']}):
			return Services.Effect(error=1100)

		# Create the permissions
		sWarning = None
		oSesh = Sesh.create()
		oSesh['user_id'] = oSetup['user']
		oSesh.save()
		oEff = Services.update('auth', 'permissions', {
			"_internal_": Services.internalKey(),
			"user": oAccount['_id'],
			"permissions": {
				"crm_customers": {"rights": 3, "idents": oAccount['crm_id']},
				"prescriptions": {"rights": 1, "idents": oAccount['rx_id']}
			}
		}, oSesh)
		oSesh.close()
		if oEff.errorExists():
			print(oEff)
			sWarning = 'Failed to create permissions for agent'

		# Delete the setup
		oSetup.delete()

		# Return OK
		return Services.Effect(True, warning=sWarning)

	def signin_create(self, data):
		"""Signin

		Signs a patient into the system

		Arguments:
			data (dict): The data passed to the request

		Returns:
			Result
		"""

		# Verify fields
		try: DictHelper.eval(data, ['email', 'passwd'])
		except ValueError as e: return Services.Effect(error=(1001, [(f, 'missing') for f in e.args]))

		# Convert the email to lowercase
		data['email'] = data['email'].lower()

		# Look for the patient by email address
		oAccount = Account.filter({"email": data['email']}, limit=1)
		if not oAccount:
			return Services.Effect(error=1901)

		# Validate the password
		if not oAccount.passwordValidate(data['passwd']):
			return Services.Effect(error=1901)

		# If the email hasn't been verified
		if not oAccount['verified']:
			return Services.Effect(error=1908)

		# Create a new session
		oSesh = Sesh.create()

		# Store the account ID and information in it
		oSesh['user_id'] = oAccount['_id']

		# Save the session
		oSesh.save()

		# Return the session ID and primary account data
		return Services.Effect({
			"session": oSesh.id(),
			"account": {
				"_id": oSesh['user_id']
			}
		})

	def signout_create(self, data, sesh):
		"""Signout

		Called to sign out a patient and destroy their session

		Arguments:
			data (dict): Data sent with the request
			sesh (Sesh._Session): The session associated with the account

		Returns:
			Services.Effect
		"""

		# Close the session so it can no longer be found/used
		sesh.close()

		# Return OK
		return Services.Effect(True)

	def supportRequest_create(self, data, sesh):
		"""Support Request

		A patient is requesting support contact them

		Arguments:
			data (dict): Data sent with the request
			sesh (Sesh._Session): The session associated with the account

		Returns:
			Services.Effect
		"""

		# Verify fields
		try: DictHelper.eval(data, ['type'])
		except ValueError as e: return Services.Effect(error=(1001, [(f, 'missing') for f in e.args]))

		# If the type is invalid
		if data['type'] not in _dSupportRequest:
			return Services.Effect(error=(1001, [('type', 'invalid') for f in e.args]))

		# Find the signed in user
		oAccount = Account.get(sesh['user_id'], raw=['crm_type', 'crm_id'])
		if not oAccount:
			return Services.Effect(error=1104)

		# Email content
		sBody = _dSupportRequest[data['type']] % {
			"crm_type": "Konnektive",
			"crm_id": oAccount['crm_id']
		}

		# Email the patient the key
		oEff = Services.create('communications', 'email', {
			"_internal_": Services.internalKey(),
			"text_body": sBody,
			"subject": 'Patient Portal Support Request',
			"to": Conf.get(('services', 'patient', 'support_email'))
		})
		if oEff.errorExists():
			return oEff

		# Return OK
		return Services.Effect(True)<|MERGE_RESOLUTION|>--- conflicted
+++ resolved
@@ -295,11 +295,7 @@
 			"_internal_": Services.internalKey(),
 			"html_body": Templates.generate('email/patient/forgot.html', dTpl, dAccount['locale']),
 			"subject": Templates.generate('email/patient/forgot_subject.txt', {}, dAccount['locale']),
-<<<<<<< HEAD
-			"to": dAccount['email']
-=======
 			"to": data['email']
->>>>>>> 897a1c5b
 		})
 		if oEff.errorExists():
 			return oEff
