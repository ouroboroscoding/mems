# coding=utf8
""" Monolith Service

Handles all Monolith requests
"""

__author__		= "Chris Nasr"
__copyright__	= "MaleExcelMedical"
__version__		= "1.0.0"
__maintainer__	= "Chris Nasr"
__email__		= "chris@fuelforthefire.ca"
__created__		= "2020-04-26"

# Python imports
import re
from time import time
import uuid

# Pip imports
import arrow
import bcrypt
from redis import StrictRedis
from RestOC import Conf, DictHelper, Errors, Record_MySQL, Services, \
					Sesh, StrHelper, Templates

# Shared imports
from shared import Rights

# Service imports
from .records import CustomerClaimed, CustomerCommunication, CustomerMsgPhone, \
						DsPatient, Forgot, KtCustomer, KtOrder, \
						PharmacyFillError, ShippingInfo, SmpNote, \
						SmpOrderStatus, SMSStop, TfAnswer, TfLanding, \
						TfQuestion, TfQuestionOption, User, \
						init as recInit

# Regex for validating email
_emailRegex = re.compile(r"[^@\s]+@[^@\s]+\.[a-zA-Z0-9]{2,}$")

# mip forms
_mipForms = ['MIP-H1', 'MIP-A2', 'MIP-A1']

class Monolith(Services.Service):
	"""Monolith Service class

	Service for Monolith, sign in, sign up, etc.
	"""

	_install = [CustomerClaimed, Forgot]
	"""Record types called in install"""

	_TRACKING_LINKS = {
		"UPS": "https://www.ups.com/track?tracknum=%s",
		"USPS": "https://tools.usps.com/go/TrackConfirmAction?qtc_tLabels1=%s"
	}
	"""Tracking links"""

	def initialise(self):
		"""Initialise

		Initialises the instance and returns itself for chaining

		Returns:
			Monolith
		"""

		# Init the records
		recInit()

		# Create a connection to Redis
		self._redis = StrictRedis(**Conf.get(('redis', 'primary'), {
			"host": "localhost",
			"port": 6379,
			"db": 0
		}))

		# Return self for chaining
		return self

	@classmethod
	def install(cls):
		"""Install

		The service's install method, used to setup storage or other one time
		install configurations

		Returns:
			bool
		"""

		# Go through each Record type
		for o in cls._install:

			# Install the table
			if not o.tableCreate():
				print("Failed to create `%s` table" % o.tableName())

	def customerClaim_create(self, data, sesh):
		"""Customer Claim Create

		Stores a record to claim a customer conversation for a user

		Arguments:
			data (dict): Data sent with the request
			sesh (Sesh._Session): The session associated with the request

		Returns:
			Services.Effect
		"""

		# Make sure the user has the proper permission to do this
		oEff = Services.read('auth', 'rights/verify', {
			"name": "csr_claims",
			"right": Rights.CREATE
		}, sesh)
		if not oEff.data:
			return Services.Effect(error=Rights.INVALID)

		# Verify fields
		try: DictHelper.eval(data, ['phoneNumber'])
		except ValueError as e: return Services.Effect(error=(1001, [(f, 'missing') for f in e.args]))

		# Attempt to create the record
		try:
			oCustomerClaimed = CustomerClaimed({
				"phoneNumber": data['phoneNumber'],
				"user": sesh['memo_id']
			})
		except ValueError as e:
			return Services.Effect(error=(1001, e.args[0]))

		# Try to create the record
		try:

			# Create the record
			if oCustomerClaimed.create():

				# Find the customer associated
				dCustomer = KtCustomer.filter(
					{"phoneNumber": [data['phoneNumber'], '1%s' % data['phoneNumber']]},
					raw=['customerId'],
					orderby=[('updatedAt', 'DESC')],
					limit=1
				)

				# Return the ID and phone
				return Services.Effect({
					"customerId": dCustomer['customerId'],
					"customerPhone": data['phoneNumber']
				})

		# If we got a duplicate exception
		except Record_MySQL.DuplicateException:

			# Fine the user who claimed it
			dClaim = CustomerClaimed.get(data['phoneNumber'], raw=['user']);

			# Return the error with the user ID
			return Services.Effect(error=(1101, dClaim['user']))

		# Else, we failed to create the record
		return Services.Effect(False)

	def customerClaim_delete(self, data, sesh):
		"""Customer Claim Delete

		Deletes a record to claim a customer conversation by a user

		Arguments:
			data (dict): Data sent with the request
			sesh (Sesh._Session): The session associated with the request

		Returns:
			Services.Effect
		"""

		# Make sure the user has the proper permission to do this
		oEff = Services.read('auth', 'rights/verify', {
			"name": "csr_claims",
			"right": Rights.DELETE
		}, sesh)
		if not oEff.data:
			return Services.Effect(error=Rights.INVALID)

		# Verify fields
		try: DictHelper.eval(data, ['phoneNumber'])
		except ValueError as e: return Services.Effect(error=(1001, [(f, 'missing') for f in e.args]))

		# Attempt to delete the record
		CustomerClaimed.deleteGet(data['phoneNumber'])

		# Return OK
		return Services.Effect(True)

	def customerClaim_update(self, data, sesh):
		"""Customer Claim Update

		Switches a claim to another agent

		Arguments:
			data (dict): Data sent with the request
			sesh (Sesh._Session): The session associated with the request

		Returns:
			Services.Effect
		"""

		# Make sure the user has the proper permission to do this
		oEff = Services.read('auth', 'rights/verify', {
			"name": "csr_claims",
			"right": Rights.UPDATE
		}, sesh)
		if not oEff.data:
			return Services.Effect(error=Rights.INVALID)

		# Verify fields
		try: DictHelper.eval(data, ['phoneNumber'])
		except ValueError as e: return Services.Effect(error=(1001, [(f, 'missing') for f in e.args]))

		# Find the claim
		oClaim = CustomerClaimed.get(data['phoneNumber'])
		if not oClaim:
			return Services.Effect(error=(1104, data['phoneNumber']))

<<<<<<< HEAD
		# Switch the user associated to the logged in user
		oClaim['user'] = sesh['memo_id']
		oClaim.save()

		# Return OK
		return Services.Effect(True)

	def customerClaimEscalate_update(self, data, sesh):
		"""Customer Claim Escalate

		Escalate the claim to another agent

		Arguments:
			data (dict): Data sent with the request
			sesh (Sesh._Session): The session associated with the request

		Returns:
			Services.Effect
		"""

		# Make sure the user has the proper permission to do this
		oEff = Services.read('auth', 'rights/verify', {
			"name": "csr_claims",
			"right": Rights.CREATE
		}, sesh)
		if not oEff.data:
			return Services.Effect(error=Rights.INVALID)

		# Verify fields
		try: DictHelper.eval(data, ['phoneNumber', 'user_id'])
		except ValueError as e: return Services.Effect(error=(1001, [(f, 'missing') for f in e.args]))

		# Make sure the user is in the escalate table
		oEff = Services.read('csr', 'escalate_agent', {
			"_id": data['user_id']
		}, sesh)
		if oEff.errorExists(): return oEff

		# Find the claim
		oClaim = CustomerClaimed.get(data['phoneNumber'])
		if not oClaim:
			return Services.Effect(error=(1104, data['phoneNumber']))
=======
		# If it doesn't exist
		if not oClaim:
			return Services.Effect(error=(1104, data['phoneNumber']))

		# If the current owner of the claim is not the person transfering,
		#	check permissions
		if oClaim['user'] != sesh['memo_id']:

			# Make sure the user has the proper rights
			oEff = Services.read('auth', 'rights/verify', {
				"name": "csr_overwrite",
				"right": Rights.CREATE
			}, sesh)
			if not oEff.data:
				return Services.Effect(error=Rights.INVALID)

		# Find the user
		if not User.exists(data['user_id']):
			return Services.Effect(error=(1104, data['user_id']))
>>>>>>> cd88890b

		# Switch the user associated to the logged in user
		oClaim['user'] = data['user_id']
		oClaim.save()

		# Return OK
		return Services.Effect(True)

	def customerDsid_read(self, data, sesh):
		"""Customer DoseSpot ID

		Returns the ID of the DoseSpote patient based on their customer ID

		Arguments:
			data (dict): Data sent with the request
			sesh (Sesh._Session): The session associated with the request

		Returns:
			Services.Effect
		"""

		# Make sure the user has the proper permission to do this
		oEff = Services.read('auth', 'rights/verify', {
			"name": "prescriptions",
			"right": Rights.READ
		}, sesh)
		if not oEff.data:
			return Services.Effect(error=Rights.INVALID)

		# Verify fields
		try: DictHelper.eval(data, ['customerId'])
		except ValueError as e: return Services.Effect(error=(1001, [(f, 'missing') for f in e.args]))

		# Find the patient ID
		dPatient = DsPatient.filter(
			{"customerId": data['customerId']},
			raw=['patientId'],
			limit=1
		)

		# If there's no patient
		if not dPatient:
			return Services.Effect(0)

		# Return the ID
		return Services.Effect(dPatient['patientId'])

	def customerExists_read(self, data, sesh):
		"""Customer Exists

		Returns bool based on existing of customer

		Arguments:
			data (dict): Data sent with the request
			sesh (Sesh._Session): The session associated with the request

		Returns:
			Services.Effect
		"""

		# Verify fields
		try: DictHelper.eval(data, ['customerId'])
		except ValueError as e: return Services.Effect(error=(1001, [(f, 'missing') for f in e.args]))

		# Return whether the customer exists or not
		return Services.Effect(
			KtCustomer.exists(data['customerId'], 'customerId')
		)

	def customerHide_update(self, data, sesh):
		"""Customer Hide

		Marks a customer conversation as hidden

		Arguments:
			data (dict): Data sent with the request
			sesh (Sesh._Session): The session associated with the request

		Returns:
			Services.Effect
		"""

		# Make sure the user has the proper permission to do this
		oEff = Services.read('auth', 'rights/verify', {
			"name": "csr_messaging",
			"right": Rights.CREATE
		}, sesh)
		if not oEff.data:
			return Services.Effect(error=Rights.INVALID)

		# Verify fields
		try: DictHelper.eval(data, ['customerPhone'])
		except ValueError as e: return Services.Effect(error=(1001, [(f, 'missing') for f in e.args]))

		# Update the records hidden field
		CustomerMsgPhone.updateField('hiddenFlag', 'Y', filter={"customerPhone": data['customerPhone']})

		# Return OK
		return Services.Effect(True)

	def customerIdByPhone_read(self, data, sesh):
		"""Customer ID By Phone

		Fetches a customer's ID by their phone number

		Arguments:
			data (dict): Data sent with the request
			sesh (Sesh._Session): The session associated with the request

		Returns:
			Services.Effect
		"""

		# Verify fields
		try: DictHelper.eval(data, ['phoneNumber'])
		except ValueError as e: return Services.Effect(error=(1001, [(f, 'missing') for f in e.args]))

		# Look for the latest customer with the given number
		dRes = KtCustomer.byPhone(data['phoneNumber'])

		# If there's no customer
		if not dRes:
			return Services.Effect(0)

		# Return the ID
		return Services.Effect(dRes)

	def customerMessages_read(self, data, sesh):
		"""Customer Messages

		Fetches all messages associated with a customer (phone number)

		Arguments:
			data (dict): Data sent with the request
			sesh (Sesh._Session): The session associated with the request

		Returns:
			Services.Effect
		"""

		# Make sure the user has the proper permission to do this
		oEff = Services.read('auth', 'rights/verify', {
			"name": "csr_messaging",
			"right": Rights.READ
		}, sesh)
		if not oEff.data:
			return Services.Effect(error=Rights.INVALID)

		# Verify fields
		try: DictHelper.eval(data, ['customerPhone'])
		except ValueError as e: return Services.Effect(error=(1001, [(f, 'missing') for f in e.args]))

		# Get the messages
		lMsgs = CustomerCommunication.thread(data['customerPhone'])

		# Get the type
		sType = len(KtOrder.ordersByPhone(data['customerPhone'])) and 'support' or 'sales'

		# Find out if the user is blocked anywhere
		bStop = SMSStop.filter({"phoneNumber": data['customerPhone'], "service": sType}) and True or False

		# Fetch and return all the messages associated with the number
		return Services.Effect({
			"messages": CustomerCommunication.thread(data['customerPhone']),
			"stop": bStop,
			"type": sType
		})

	def customerMips_read(self, data, sesh):
		"""Customer MIPs

		Fetches the medical intake path questions/answers associated with a
		customer

		Arguments:
			data (dict): Data sent with the request
			sesh (Sesh._Session): The session associated with the request

		Returns:
			Services.Effect
		"""

		# Verify fields
		try: DictHelper.eval(data, ['customerId'])
		except ValueError as e: return Services.Effect(error=(1001, [(f, 'missing') for f in e.args]))

		# Make sure the user has the proper permission to do this
		oEff = Services.read('auth', 'rights/verify', {
			"name": "memo_mips",
			"right": Rights.READ
		}, sesh)
		if not oEff.data:
			return Services.Effect(error=Rights.INVALID)

		# Attempt to find the customer by phone number
		dCustomer = KtCustomer.filter(
			{"customerId": data['customerId']},
			raw=['lastName', 'emailAddress', 'phoneNumber'],
			orderby=[('dateUpdated', 'DESC')],
			limit=1
		)

		# Try to find the landing
		lLandings = TfLanding.find(
			dCustomer['lastName'],
			dCustomer['emailAddress'] or '',
			dCustomer['phoneNumber']
		)

		# If there's no mip
		if not lLandings:
			return Services.Effect(0)

		# Init the return
		lRet = []

		# Go through each landing found
		for dLanding in lLandings:

			# Init the data
			dData = {
				"id": dLanding['landing_id'],
				"form": dLanding['formId'],
				"date": dLanding['submitted_at'],
				"completed": dLanding['complete'] == 'Y'
			}

			# Get the questions associated with the landing form
			dData['questions'] = TfQuestion.filter(
				{"formId": dLanding['formId'], "activeFlag": 'Y'},
				raw=['ref', 'title', 'type'],
				orderby='questionNumber'
			)

			# Get the options for the questions
			lOptions = TfQuestionOption.filter(
				{"questionRef": [d['ref'] for d in dData['questions']], "activeFlag": 'Y'},
				raw=['questionRef', 'displayOrder', 'option'],
				orderby=['questionRef', 'displayOrder']
			)

			# Create lists of options by question
			dData['options'] = {}
			for d in lOptions:
				try: dData['options'][d['questionRef']].append(d['option'])
				except KeyError: dData['options'][d['questionRef']] = [d['option']]

			# Fetch the answers
			dAnswers = {
				d['ref']: d['value']
				for d in TfAnswer.filter(
					{"landing_id": dLanding['landing_id']},
					raw=['ref', 'value']
				)
			}

			# Match the answer to the questions
			for d in dData['questions']:
				d['answer'] = d['ref'] in dAnswers and \
								dAnswers[d['ref']] or \
								''
				if d['type'] == 'yes_no' and d['answer'] in ['0', '1']:
					d['answer'] = d['answer'] == '1' and 'Yes' or 'No'

			# Add the data to the return list
			lRet.append(dData)

		# Return the landings
		return Services.Effect(lRet)

	def customerMipAnswer_update(self, data, sesh):
		"""Customer MIP Answer Update

		Updates the answer to a single MIP question

		Arguments:
			data (dict): Data sent with the request
			sesh (Sesh._Session): The session associated with the request

		Returns:
			Services.Effect
		"""

		# Make sure the user has the proper permission to do this
		oEff = Services.read('auth', 'rights/verify', {
			"name": "memo_mips",
			"right": Rights.UPDATE
		}, sesh)
		if not oEff.data:
			return Services.Effect(error=Rights.INVALID)

		# Verify fields
		try: DictHelper.eval(data, ['landing_id', 'ref', 'value'])
		except ValueError as e: return Services.Effect(error=(1001, [(f, 'missing') for f in e.args]))

		# Find the answer
		oTfAnswer = TfAnswer.filter({
			"landing_id": data['landing_id'],
			"ref": data['ref']
		}, limit=1)

		# If it's not found
		if not oTfAnswer:
			return Services.Effect(error=1104)

		# Update the value
		try:
			oTfAnswer['value'] = data['value']
		except ValueError as e:
			return Services.Effect(error=(1001, [e.args[0]]))

		# Save the record and return the result
		return Services.Effect(
			oTfAnswer.save()
		)

	def customerName_read(self, data, sesh):
		"""Customer Name

		Fetchs one or more names based on IDs, returns as a dictionary (one ID)
		or of ID to name (multiple IDs)

		Arguments:
			data (dict): Data sent with the request
			sesh (Sesh._Session): The session associated with the user

		Returns:
			Effect
		"""

		# Verify fields
		try: DictHelper.eval(data, ['_internal_', 'customerId'])
		except ValueError as e: return Services.Effect(error=(1001, [(f, 'missing') for f in e.args]))

		# Verify the key, remove it if it's ok
		if not Services.internalKey(data['_internal_']):
			return Services.Effect(error=Errors.SERVICE_INTERNAL_KEY)
		del data['_internal_']

		# If there's only one
		if isinstance(data['customerId'], str):
			mRet = KtCustomer.filter({"customerId": data['customerId']}, raw=['firstName', 'lastName'], limit=1)
		elif isinstance(data['customerId'], list):
			mRet = {
				d['customerId']: {"firstName": d['firstName'], "lastName": d['lastName']}
				for d in KtCustomer.filter({"customerId": data['customerId']}, raw=['customerId', 'firstName', 'lastName'])
			}
		else:
			return Services.Effect(error=(1001, [('customerId', 'invalid')]))

		# Return the result
		return Services.Effect(mRet)

	def customerNote_create(self, data, sesh):
		"""Customer Note Create

		Creates a new note associated with the customer

		Arguments:
			data (dict): Data sent with the request
			sesh (Sesh._Session): The session associated with the request

		Returns:
			Services.Effect
		"""

		# Verify fields
		try: DictHelper.eval(data, ['content', 'action'])
		except ValueError as e: return Services.Effect(error=(1001, [(f, 'missing') for f in e.args]))

		# We must have either a customer ID or order ID
		if 'customer_id' not in data and 'order_id' not in data:
			return Services.Effect(error=(1001, [('customer_id', 'missing'), ('order_id', 'missing')]))

		# Make sure the user has the proper permission to do this
		oEff = Services.read('auth', 'rights/verify', {
			"name": "memo_notes",
			"right": Rights.CREATE
		}, sesh)
		if not oEff.data:
			return Services.Effect(error=Rights.INVALID)

		# Get current date/time
		sDT = arrow.get().format('YYYY-MM-DD HH:mm:ss')

		# If we got a customer ID
		if 'customer_id' in data:

			# Attempt to create the record
			try:
				oSmpNote = SmpNote({
					"parentTable": 'kt_customer',
					"parentColumn": 'customerId',
					"columnValue": data['customer_id'],
					"action": data['action'],
					"createdBy": sesh['memo_id'],
					"note": data['content'],
					"createdAt": sDT,
					"updatedAt": sDT
				})
			except ValueError as e:
				return Services.Effect(error=(1001, e.args[0]))

		# Else we got an order ID
		else:

			# If we have no label
			if 'label' not in data:
				return Services.Effect(error=(1001, [('label', 'missing')]))

			# Figure out the role based on the label
			lLabel = data['label'].split(' - ')
			if lLabel[0] == 'Provider':
				lLabel[0] = 'Doctor'

			# Find the latest status for this order
			oStatus = SmpOrderStatus.filter(
				{"orderId": data['order_id']},
				limit=1
			)

			# If there's none
			if not oStatus:

				# Figure out the action
				if lLabel[0] == 'CSR':
					sAction = 'Send to CSR'
				elif lLabel[0] == 'Doctor':
					sAction = 'Send to Provider'
				else:
					sAction = 'Set Label'

				# Create a new status
				oStatus = SmpOrderStatus({
					"orderId": data['order_id'],
					"orderStatus": '',
					"reviewStatus": '',
					"attentionRole": lLabel[0] != '' and lLabel[0] or None,
					"orderLabel": data['label'],
					"declineReason": None,
					"smpNoteId": None,
					"currentFlag": 'Y',
					"createdBy": 11,
					"modifiedBy": 11,
					"createdAt": sDT,
					"updatedAt": sDT
				});
				oStatus.create()

			# Else
			else:

				# Figure out the action
				if lLabel[0] == 'CSR' and oStatus['attentionRole'] != 'CSR':
					sAction = 'Send to CSR'
				elif lLabel[0] == 'Doctor' and oStatus['attentionRole'] != 'Doctor':
					sAction = 'Send to Provider'
				else:
					sAction = 'Set Label'

				# Update the existing status
				oStatus['attentionRole'] = lLabel[0] != '' and lLabel[0] or None
				oStatus['orderLabel'] = data['label']
				oStatus['updatedAt']: sDT
				oStatus.save()

			# Attempt to create the record
			try:
				oSmpNote = SmpNote({
					"parentTable": 'kt_order',
					"parentColumn": 'orderId',
					"columnValue": data['order_id'],
					"action": sAction,
					"createdBy": sesh['memo_id'],
					"note": data['content'],
					"createdAt": sDT,
					"updatedAt": sDT
				})
			except ValueError as e:
				return Services.Effect(error=(1001, e.args[0]))

		# Create the record and return the result
		return Services.Effect(
			oSmpNote.create()
		)

	def customerNotes_read(self, data, sesh):
		"""Customer Notes

		Fetches all notes associated with the customer

		Arguments:
			data (dict): Data sent with the request
			sesh (Sesh._Session): The session associated with the request

		Returns:
			Services.Effect
		"""

		# Make sure the user has the proper permission to do this
		oEff = Services.read('auth', 'rights/verify', {
			"name": "memo_notes",
			"right": Rights.READ
		}, sesh)
		if not oEff.data:
			return Services.Effect(error=Rights.INVALID)

		# Verify fields
		try: DictHelper.eval(data, ['customerId'])
		except ValueError as e: return Services.Effect(error=(1001, [(f, 'missing') for f in e.args]))

		# Convert ID to int
		try: data['customerId'] = int(data['customerId'])
		except ValueError: return Services.Effect(error=(1001, [('customerId', "invalid")]))

		# Fetch all notes
		lNotes = SmpNote.byCustomer(data['customerId'])

		# Fetch the latest order status
		dStatus = SmpOrderStatus.latest(data['customerId'])

		# If we got a status
		if dStatus:

			# If the label is blank
			if dStatus['orderLabel'] in [None, '']:

				# If we have an attention role
				if dStatus['attentionRole']:
					dStatus['orderLabel'] = dStatus['attentionRole'] == 'Doctor' and 'Provider' or dStatus['attentionRole']

				# Else, make sure it's an empty string
				else:
					dStatus['orderLabel'] = ''

			# Set just the useful info
			dStatus = {
				"orderId": dStatus['orderId'],
				"label": dStatus['orderLabel']
			}

		# Fetch and return all notes
		return Services.Effect({
			"notes": lNotes,
			"status": dStatus
		})

	def customerShipping_read(self, data, sesh):
		"""Customer Shipping

		Fetches all shipping (tracking code) associated with the customer

		Arguments:
			data (dict): Data sent with the request
			sesh (Sesh._Session): The session associated with the request

		Returns:
			Services.Effect
		"""

		# Verify fields
		try: DictHelper.eval(data, ['customerId'])
		except ValueError as e: return Services.Effect(error=(1001, [(f, 'missing') for f in e.args]))

		# Get all the records for the customer
		lCodes = ShippingInfo.filter(
			{"customerId": data['customerId']},
			raw=['code', 'type', 'date'],
			orderby=[['date', 'desc']]
		)

		# Go through and add the link
		for d in lCodes:
			try: d['link'] = self._TRACKING_LINKS[d['type']] % d['code']
			except KeyError: d['link'] = None

		# Return the records
		return Services.Effect(lCodes)

	def messageIncoming_create(self, data):
		"""Message Incoming

		Adds a new message from a customer

		Arguments:
			data (dict): Data sent with the request

		Returns:
			Services.Effect
		"""

		# Verify fields
		try: DictHelper.eval(data, ['_internal_', 'customerPhone', 'recvPhone', 'content', 'type'])
		except ValueError as e: return Services.Effect(error=(1001, [(f, 'missing') for f in e.args]))

		# Verify the key, remove it if it's ok
		if not Services.internalKey(data['_internal_']):
			return Services.Effect(error=Errors.SERVICE_INTERNAL_KEY)
		del data['_internal_']

		# Get current date/time
		sDT = arrow.get().format('YYYY-MM-DD HH:mm:ss')

		# Try to find a customer name
		dCustomer = KtCustomer.filter(
			{"phoneNumber": [data['customerPhone'], '1%s' % data['customerPhone']]},
			raw=['firstName', 'lastName'],
			orderby=[('updatedAt', 'DESC')],
			limit=1
		)

		# If we have one
		mName = dCustomer and \
				'%s %s' % (dCustomer['firstName'], dCustomer['lastName']) or \
				None

		# Validate values by creating an instance
		try:
			oCustomerCommunication = CustomerCommunication({
				"type": "Incoming",
				"fromName": mName,
				"fromPhone": data['customerPhone'][-10:],
				"toPhone": data['recvPhone'][-10:],
				"notes": data['content'],
				"createdAt": sDT,
				"updatedAt": sDT
			})
		except ValueError as e:
			return Services.Effect(error=(1001, e.args[0]))

		# Store the message record
		oCustomerCommunication.create()

		# Update the conversations
		CustomerMsgPhone.addIncoming(
			data['customerPhone'],
			sDT,
			'\n--------\nReceived at %s\n%s\n' % (
				sDT,
				data['content']
			)
		)

		# Return OK
		return Services.Effect(True)

	def messageOutgoing_create(self, data, sesh=None):
		"""Message Outgoing

		Sends a message to the customer

		Arguments:
			data (dict): Data sent with the request
			sesh (Sesh._Session): The session associated with the request

		Returns:
			Services.Effect
		"""

<<<<<<< HEAD
		# Make sure the user has the proper permission to do this
		oEff = Services.read('auth', 'rights/verify', {
			"name": "csr_messaging",
			"right": Rights.CREATE
		}, sesh)
		if not oEff.data:
			return Services.Effect(error=Rights.INVALID)
=======
		# If we have no session and no key
		if not sesh and '_internal_' not in data:
			return Services.Effect(error=(1001, [('_internal_', 'missing')]))
>>>>>>> cd88890b

		# Verify fields
		try: DictHelper.eval(data, ['customerPhone', 'content', 'type'])
		except ValueError as e: return Services.Effect(error=(1001, [(f, 'missing') for f in e.args]))

		# Check the number isn't blocked
		if SMSStop.filter({"phoneNumber": data['customerPhone'], "service": data['type']}):
			return Services.Effect(error=1500)

		# If it's internal
		if '_internal_' in data:

			# Verify the key, remove it if it's ok
			if not Services.internalKey(data['_internal_']):
				return Services.Effect(error=Errors.SERVICE_INTERNAL_KEY)
			del data['_internal_']

			# If we don't have the name
			if 'name' not in data:
				return Services.Effect(error=(1001, [('name', 'missing')]))

		# Else, get the signed in user's name
		else:
			dUser = User.get(sesh['memo_id'], raw=['firstName', 'lastName'])
			data['name'] = '%s %s' % (dUser['firstName'], dUser['lastName'])

		# Get current date/time
		sDT = arrow.get().format('YYYY-MM-DD HH:mm:ss')

		# Validate values by creating an instance
		try:
			oCustomerCommunication = CustomerCommunication({
				"type": "Outgoing",
				"fromName": data['name'],
				"toPhone": data['customerPhone'],
				"notes": data['content'],
				"createdAt": sDT,
				"updatedAt": sDT
			})
		except ValueError as e:
			return Services.Effect(error=(1001, e.args[0]))

		# Send the SMS
		oEff = Services.create('communications', 'sms', {
			"_internal_": Services.internalKey(),
			"to": data['customerPhone'],
			"content": data['content'],
			"service": data['type']
		})

		# If we got an error
		if oEff.errorExists():
			return oEff

		# Store the message record
		oCustomerCommunication['sid'] = oEff.data
		oCustomerCommunication.create()

		# Catch issues with summary
		try:

			# Update the conversations
			CustomerMsgPhone.addOutgoing(
				data['customerPhone'],
				sDT,
				'\n--------\nSent by %s at %s\n%s\n' % (
					data['name'],
					sDT,
					data['content']
				)
			)

		# Catch any exceptions with summaries
		except Exception as e:
			try:
				# Email the error
				oEffect = Services.create('communications', 'email', {
					"_internal_": Services.internalKey(),
					"html_body": "Phone: %s\nContent: %s\nErrors: %s" % (
						data['customerPhone'],
						data['content'],
						', '.join([str(s) for s in e.args])
					),
					"subject": "MeMS: Summary Update Failed",
					"to": Conf.get(("developer", "emails")),
				})
			except:
				pass

			# Return OK but with a warning
			return Services.Effect(True, warning="Message sent to customer, but Memo summary failed to update")

		# Return the ID of the new message
		return Services.Effect(oCustomerCommunication['id'])

	def msgsClaimed_read(self, data, sesh):
		"""Messages: Claimed

		Fetches the list of phone numbers and name associated that the
		user has claimed

		Arguments:
			data (dict): Data sent with the request
			sesh (Sesh._Session): The session associated with the request

		Returns:
			Services.Effect
		"""

		# Make sure the user has the proper permission to do this
		oEff = Services.read('auth', 'rights/verify', {
			"name": "csr_messaging",
			"right": Rights.READ
		}, sesh)
		if not oEff.data:
			return Services.Effect(error=Rights.INVALID)

		# Store the current time in the session
		sesh['claimed_last'] = time();
		sesh.save()

		# Get the claimed records
		lClaimed = CustomerMsgPhone.claimed(sesh['memo_id'])

		# If there's no claimed, return
		if not lClaimed:
			return Services.Effect([])

		# Get the phone numbers out of them
		lNumbers = []
		for d in lClaimed:
			lNumbers.append(d['customerPhone'])
			lNumbers.append('1%s' % d['customerPhone'])

		# Look up the customer IDs by phone number
		lCustomers = KtCustomer.filter(
			{"phoneNumber": lNumbers},
			raw=['customerId', 'phoneNumber'],
			orderby=[('updatedAt', 'ASC')],
		)

		# Create a map of customers by phone number
		dCustomers = {}
		for d in lCustomers:
			dCustomers[d['phoneNumber'][-10:]] = d['customerId']

		# Go through each claimed and associate the correct customer ID
		for d in lClaimed:
			d['customerId'] = d['customerPhone'] in dCustomers and \
								dCustomers[d['customerPhone']] or \
								0

		# Return the data
		return Services.Effect(lClaimed)

	def msgsClaimedNew_read(self, data, sesh):
		"""Messages Claimed New

		Checks if there's any new messages in the given conversations

		Arguments:
			data (dict): Data sent with the request
			sesh (Sesh._Session): The session associated with the request

		Returns:
			Services.Effect
		"""

		# Verify fields
		try: DictHelper.eval(data, ['numbers'])
		except ValueError as e: return Services.Effect(error=(1001, [(f, 'missing') for f in e.args]))

		# If it's not a list
		if not isinstance(data['numbers'], (list,tuple)):
			return Services.Effect(error=(1001, [('numbers', 'invalid')]))

		# Fetch the last claimed time
		iTS = sesh['claimed_last']

		# Store the new time
		sesh['claimed_last'] = time();
		sesh.save()

		# Fetch and return the list of numbers with new messages
		return Services.Effect(
			CustomerCommunication.newMessages(data['numbers'], iTS)
		)

	def msgsSearch_read(self, data, sesh):
		"""Messages: Search

		Searchs the message summaries and returns whatever's found

		Arguments:
			data (dict): Data sent with the request
			sesh (Sesh._Session): The session associated with the request

		Returns:
			Services.Effect
		"""

		# Make sure the user has the proper permission to do this
		oEff = Services.read('auth', 'rights/verify', {
			"name": "csr_messaging",
			"right": Rights.READ
		}, sesh)
		if not oEff.data:
			return Services.Effect(error=Rights.INVALID)

		# Must search at least one
		if 'phone' not in data and \
			'name' not in data and \
			'content' not in data:
			return Services.Effect(error=(1001, [('content', 'missing')]))

		# Fetch and return the data
		return Services.Effect(
			CustomerMsgPhone.search(data)
		)

	def msgsSearchCustomer_read(self, data, sesh):
		"""Messages: Search Customer

		Searchs for a customer matching the values, then finds the associated
		conversation

		Arguments:
			data (dict): Data sent with the request
			sesh (Sesh._Session): The session associated with the request

		Returns:
			Services.Effect
		"""

		# Make sure the user has the proper permission to do this
		oEff = Services.read('auth', 'rights/verify', {
			"name": "csr_messaging",
			"right": Rights.READ
		}, sesh)
		if not oEff.data:
			return Services.Effect(error=Rights.INVALID)

		# Must search at least one
		if 'id' not in data and \
			'email' not in data:
			return Services.Effect(error=(1001, [('id', 'missing')]))

		# Figure out what to filter by
		dFilter = {}
		if 'id' in data: dFilter['customerId'] = data['id']
		if 'email' in data: dFilter['emailAddress'] = data['email']

		# Try to find the customer
		dCustomer = KtCustomer.filter(
			dFilter,
			raw=['phoneNumber'],
			orderby=[['updatedAt', 'DESC']],
			limit=1
		)

		# If there's no customer
		if not dCustomer:
			return Services.Effect([])

		# Fetch and return the data based on the phone number
		return Services.Effect(
			CustomerMsgPhone.search({"phone": dCustomer['phoneNumber']})
		)

	def msgsStatus_read(self, data, sesh):
		"""Messages: Status

		Get the status of a sent messages

		Arguments:
			data (dict): Data sent with the request
			sesh (Sesh._Session): The session associated with the request

		Returns:
			Services.Effect
		"""

		# Verify fields
		try: DictHelper.eval(data, ['ids'])
		except ValueError as e: return Services.Effect(error=(1001, [(f, "missing") for f in e.args]))

		# Get the status and error message of a specific message and return it
		return Services.Effect(
			CustomerCommunication.get(data['ids'], raw=['id', 'status', 'errorMessage'])
		)

	def msgsUnclaimed_read(self, data, sesh):
		"""Messages: Unclaimed

		Fetches all summaries with incoming messages that have not been hidden
		or already claimed by a rep

		Arguments:
			data (dict): Data sent with the request
			sesh (Sesh._Session): The session associated with the request

		Returns:
			Services.Effect
		"""

		# Make sure the user has the proper permission to do this
		oEff = Services.read('auth', 'rights/verify', {
			"name": "csr_messaging",
			"right": Rights.READ
		}, sesh)
		if not oEff.data:
			return Services.Effect(error=Rights.INVALID)

		# Fetch and return the data
		return Services.Effect(
			CustomerMsgPhone.unclaimed()
		)

	def msgsUnclaimedCount_read(self, data, sesh):
		"""Messages: Unclaimed Count

		Fetches the count of all summaries with incoming messages that have not
		been hidden or already claimed by a rep

		Arguments:
			data (dict): Data sent with the request
			sesh (Sesh._Session): The session associated with the request

		Returns:
			Services.Effect
		"""

		# Fetch and return the data
		return Services.Effect(
			CustomerMsgPhone.unclaimedCount()
		)

	def passwdForgot_create(self, data):
		"""Password Forgot (Generate)

		Creates the key that will be used to allow a user to change their
		password if they forgot it

		Arguments:
			data (dict): Data sent with the request

		Returns:
			Services.Effect
		"""

		# Verify fields
		try: DictHelper.eval(data, ['email', 'url'])
		except ValueError as e: return Services.Effect(error=(1001, [(f, 'missing') for f in e.args]))

		# Look for the user by email
		dUser = User.filter({"email": data['email']}, raw=['id'], limit=1)
		if not dUser:
			return Services.Effect(False)

		# Look for a forgot record by user id
		oForgot = Forgot.get(dUser['id'])

		# Is there already a key in the user?
		if oForgot and 'regenerate' not in data:

			# Is it not expired?
			if oForgot['expires'] > int(time()):
				return Services.Effect(True)

		# Upsert the forgot record with a timestamp (for expiry) and the key
		sKey = StrHelper.random(32, '_0x')
		oForgot = Forgot({
			"user": dUser['id'],
			"expires": int(time()) + Conf.get(("services", "auth", "forgot_expire"), 600),
			"key": sKey
		})
		if not oForgot.create(conflict="replace"):
			return Services.Effect(error=1100)

		# Forgot email template variables
		dTpl = {
			"key": sKey,
			"url": "%s%s" % (
				data['url'],
				sKey
			)
		}

		# Email the user the key
		oEffect = Services.create('communications', 'email', {
			"_internal_": Services.internalKey(),
			"html_body": Templates.generate('email/forgot.html', dTpl, dUser['locale']),
			"subject": Templates.generate('email/forgot_subject.txt', {}, dUser['locale']),
			"to": data['email'],
		})
		if oEffect.errorExists():
			return oEffect

		# Return OK
		return Services.Effect(True)

	def passwdForgot_update(self, data):
		"""Password Forgot (Change Password)

		Validates the key and changes the password to the given value

		Arguments:
			data (dict): Data sent with the request

		Returns:
			Services.Effect
		"""

		# Verify fields
		try: DictHelper.eval(data, ['passwd', 'key'])
		except ValueError as e: return Services.Effect(error=(1001, [(f, 'missing') for f in e.args]))

		# Look for the forgot by the key
		oForgot = Forgot.filter({"key": data['key']}, limit=1)
		if not oForgot:
			return Services.Effect(error=1203) # Don't let people know if the key exists or not

		# Check if the key has expired
		if oForgot['expires'] <= int(time()):
			return Services.Effect(error=1203)

		# Make sure the new password is strong enough
		if not User.passwordStrength(data['passwd']):
			return Services.Effect(error=1204)

		# Find the User
		oUser = User.get(oForgot['user'])
		if not oUser:
			return Services.Effect(error=1203)

		# Store the new password and update
		oUser['passwd'] = User.passwordHash(data['passwd'])
		oUser.save(changes=False)

		# Delete the forgot record
		oForgot.delete()

		# Return OK
		return Services.Effect(True)

	def session_read(self, data, sesh):
		"""Session

		Returns the ID of the user logged into the current session

		Arguments:
			data (dict): Data sent with the request
			sesh (Sesh._Session): The session associated with the request

		Returns:
			Services.Effect
		"""
		return Services.Effect({
			"memo": {"id": sesh['memo_id']},
			"user" : {"id": sesh['user_id']}
		})

	def signin_create(self, data):
		"""Signin

		Signs a user into the system

		Arguments:
			data (dict): The data passed to the request

		Returns:
			Result
		"""

		# Verify fields
		try: DictHelper.eval(data, ['userName', 'passwd'])
		except ValueError as e: return Services.Effect(error=(1001, [(f, 'missing') for f in e.args]))

		# Look for the user by alias
		oUser = User.filter({"userName": data['userName']}, limit=1)
		if not oUser:
			return Services.Effect(error=1201)

		# If the user is not active
		if oUser['activeFlag'] == 'N':
			return Services.Effect(error=1503)

		# Validate the password
		if not bcrypt.checkpw(data['passwd'].encode('utf8'), oUser['password'].encode('utf8')):
			return Services.Effect(error=1201)

		# Create a new session
		oSesh = Sesh.create("mono:" + uuid.uuid4().hex)

		# Store the user ID and information in it
		oSesh['memo_id'] = oUser['id']

		# Save the session
		oSesh.save()

		# Check the CSR tool for the memo user / agent
		oEff = Services.read('csr', 'agent/internal', {
			"_internal_": Services.internalKey(),
			"id": oUser['id']
		}, oSesh)
		if oEff.errorExists():
			if oEff.error['code'] == 1104:
				return Services.Effect(error=Rights.INVALID)
			return oEff

		# Store the user ID in the session
		oSesh['user_id'] = oEff.data['_id']
		oSesh.save()

		# Return the session ID and primary user data
		return Services.Effect({
			"memo": {"id": oSesh['memo_id']},
			"session": oSesh.id(),
			"user": {"id": oEff.data['_id']}
		})

	def signout_create(self, data, sesh):
		"""Signout

		Called to sign out a user and destroy their session

		Arguments:
			data (dict): Data sent with the request
			sesh (Sesh._Session): The session associated with the user

		Returns:
			Services.Effect
		"""

		# Close the session so it can no longer be found/used
		sesh.close()

		# Return OK
		return Services.Effect(True)

	def statsClaimed_read(self, data, sesh):
		"""Stats: Claimed

		Fetchs the number of claims made by users

		Arguments:
			data (dict): Data sent with the request
			sesh (Sesh._Session): The session associated with the user

		Returns:
			Effect
		"""

		# Make sure the user has the proper permission to do this
		oEff = Services.read('auth', 'rights/verify', {
			"name": "csr_stats",
			"right": Rights.READ
		}, sesh)
		if not oEff.data:
			return Services.Effect(error=Rights.INVALID)

		# Fetch and return claim stats
		return Services.Effect(
			CustomerClaimed.stats()
		)

	def user_create(self, data, sesh):
		"""User Create

		Creates a new user

		Arguments:
			data (dict): Data sent with the request
			sesh (Sesh._Session): The session associated with the user

		Returns:
			Effect
		"""

		# Verify fields
		try: DictHelper.eval(data, ['_internal_', 'userName', 'firstName', 'lastName', 'password'])
		except ValueError as e: return Services.Effect(error=(1001, [(f, 'missing') for f in e.args]))

		# Verify the key, remove it if it's ok
		if not Services.internalKey(data['_internal_']):
			return Services.Effect(error=Errors.SERVICE_INTERNAL_KEY)
		del data['_internal_']

		# Check if a user with that user name already exists
		if User.exists(data['userName'], 'userName'):
			return Services.Effect(error=1501)

		# Check the password strength
		if not User.passwordStrength(data['password']):
			return Services.Effect(error=1502)

		# Hash the password
		data['password'] = bcrypt.hashpw(data['password'].encode('utf8'), bcrypt.gensalt()).decode('utf8')

		# Get current date/time
		sDT = arrow.get().format('YYYY-MM-DD HH:mm:ss')

		# Add defaults
		if 'userRole' not in data: data['userRole'] = 'CSR'
		data['createdAt'] = sDT
		data['updatedAt'] = sDT

		# Validate by creating a Record instance
		try:
			oUser = User(data)
		except ValueError as e:
			return Services.Effect(error=(1001, e.args[0]))

		# Create the row and return the result
		return Services.Effect(
			oUser.create()
		)

	def user_read(self, data, sesh):
		"""User Read

		Fetches the logged in user and returns their data

		Arguments:
			data (dict): Data sent with the request
			sesh (Sesh._Session): The session associated with the user

		Returns:
			Effect
		"""

		# Fetch it from the DB
		dUser = User.get(sesh['memo_id'], raw=True)

		# If it doesn't exist
		if not dUser:
			return Services.Effect(error=1104)

		# Remove the passwd
		del dUser['password']

		# Fetch the permissions
		oEff = Services.read('auth', 'permissions/self', {}, sesh)
		if oEff.errorExists(): return oEff

		# Add the permissions to the dict
		dUser['permissions'] = oEff.dataExists() and oEff.data or {}

		# Return the user data
		return Services.Effect(dUser)

	def user_update(self, data, sesh):
		"""User Update

		Updates the logged in user

		Arguments:
			data (dict): Data sent with the request
			sesh (Sesh._Session): The session associated with the user

		Returns:
			Effect
		"""

		# If the user is not the one logged in
		if 'id' in data and data['id'] != sesh['memo_id']:

			# If there's no internal
			if '_internal_' not in data:
				return Services.Effect(error=(1001, [('_internal_', 'missing')]))

			# Verify the key, remove it if it's ok
			if not Services.internalKey(data['_internal_']):
				return Services.Effect(error=Errors.SERVICE_INTERNAL_KEY)
			del data['_internal_']

			# Find the User
			oUser = User.get(data['id'])
			if not oUser:
				return Services.Effect(error=1104)

			# Remove the ID from the data
			del data['id']

		# Else get the logged in user
		else:

			# Fetch it from the cache
			oUser = User.get(sesh['memo_id'])

		# Remove fields that can't be changed
		if 'password' in data: del data['passwd']

		# If the username was changed
		if 'userName' in data:

			# Check if a user with that user name already exists
			if User.exists(data['userName'], 'userName'):
				return Services.Effect(error=1501)

		# Step through each field passed and update/validate it
		lErrors = []
		for f in data:
			try: oUser[f] = data[f]
			except ValueError as e: lErrors.append(e.args[0])

		# Update the updatedAt
		oUser['updatedAt'] = arrow.get().format('YYYY-MM-DD HH:mm:ss')

		# If there was any errors
		if lErrors:
			return Services.Effect(error=(1001, lErrors))

		# Update the record and return the result
		return Services.Effect(
			oUser.save()
		)

	def userActive_update(self, data, sesh):
		"""User Active

		Updates the active flag on a user to true (Y) or false (N)

		Arguments:
			data (dict): Data sent with the request
			sesh (Sesh._Session): The session associated with the user

		Returns:
			Effect
		"""

		# Verify fields
		try: DictHelper.eval(data, ['_internal_', 'id', 'active'])
		except ValueError as e: return Services.Effect(error=(1001, [(f, 'missing') for f in e.args]))

		# Verify the key, remove it if it's ok
		if not Services.internalKey(data['_internal_']):
			return Services.Effect(error=Errors.SERVICE_INTERNAL_KEY)
		del data['_internal_']

		# Find the User
		oUser = User.get(data['id'])
		if not oUser:
			return Services.Effect(error=1104)

		# Set the new state of the active flag
		oUser['activeFlag'] = data['active'] and 'Y' or 'N'

		# Update the updatedAt time to now
		oUser['updatedAt'] = arrow.get().format('YYYY-MM-DD HH:mm:ss')

		# Save and return the result
		return Services.Effect(
			oUser.save()
		)

	def userName_read(self, data, sesh):
		"""User Name

		Fetchs one or more names based on IDs, returns as a dictionary (one ID)
		or of ID to name (multiple IDs)

		Arguments:
			data (dict): Data sent with the request
			sesh (Sesh._Session): The session associated with the user

		Returns:
			Effect
		"""

		# Verify fields
		try: DictHelper.eval(data, ['_internal_', 'id'])
		except ValueError as e: return Services.Effect(error=(1001, [(f, 'missing') for f in e.args]))

		# Verify the key, remove it if it's ok
		if not Services.internalKey(data['_internal_']):
			return Services.Effect(error=Errors.SERVICE_INTERNAL_KEY)
		del data['_internal_']

		# If there's only one
		if isinstance(data['id'], int):
			mRet = User.get(data['id'], raw=['firstName', 'lastName'])
		elif isinstance(data['id'], list):
			mRet = {
				d['id']: {"firstName": d['firstName'], "lastName": d['lastName']}
				for d in User.get(data['id'], raw=['id', 'firstName', 'lastName'])
			}
		else:
			return Services.Effect(error=(1104, [('id', 'invalid')]))

		# Return the result
		return Services.Effect(mRet)

	def userPasswd_update(self, data, sesh):
		"""User Password

		Changes the password for the current signed in user

		Arguments:
			data (dict): Data sent with the request
			sesh (Sesh._Session): The session associated with the user

		Returns:
			Effect
		"""

		# Verify fields
		try: DictHelper.eval(data, ['passwd', 'new_passwd'])
		except ValueError as e: return Services.Effect(error=(1001, [(f, 'missing') for f in e.args]))

		# Find the user
		oUser = User.get(sesh['memo_id'])
		if not oUser:
			return Services.Effect(error=1104)

		# Validate the password
		if not bcrypt.checkpw(data['passwd'].encode('utf8'), oUser['password'].encode('utf8')):
			return Services.Effect(error=(1001, [('passwd', 'invalid')]))

		# Make sure the new password is strong enough
		if not User.passwordStrength(data['new_passwd']):
			return Services.Effect(error=1204)

		# Set the new password and save
		oUser['password'] = bcrypt.hashpw(data['new_passwd'].encode('utf8'), bcrypt.gensalt()).decode('utf8')
		oUser['updatedAt'] = arrow.get().format('YYYY-MM-DD HH:mm:ss')
		oUser.save()

		# Return OK
		return Services.Effect(True)<|MERGE_RESOLUTION|>--- conflicted
+++ resolved
@@ -222,50 +222,6 @@
 		if not oClaim:
 			return Services.Effect(error=(1104, data['phoneNumber']))
 
-<<<<<<< HEAD
-		# Switch the user associated to the logged in user
-		oClaim['user'] = sesh['memo_id']
-		oClaim.save()
-
-		# Return OK
-		return Services.Effect(True)
-
-	def customerClaimEscalate_update(self, data, sesh):
-		"""Customer Claim Escalate
-
-		Escalate the claim to another agent
-
-		Arguments:
-			data (dict): Data sent with the request
-			sesh (Sesh._Session): The session associated with the request
-
-		Returns:
-			Services.Effect
-		"""
-
-		# Make sure the user has the proper permission to do this
-		oEff = Services.read('auth', 'rights/verify', {
-			"name": "csr_claims",
-			"right": Rights.CREATE
-		}, sesh)
-		if not oEff.data:
-			return Services.Effect(error=Rights.INVALID)
-
-		# Verify fields
-		try: DictHelper.eval(data, ['phoneNumber', 'user_id'])
-		except ValueError as e: return Services.Effect(error=(1001, [(f, 'missing') for f in e.args]))
-
-		# Make sure the user is in the escalate table
-		oEff = Services.read('csr', 'escalate_agent', {
-			"_id": data['user_id']
-		}, sesh)
-		if oEff.errorExists(): return oEff
-
-		# Find the claim
-		oClaim = CustomerClaimed.get(data['phoneNumber'])
-		if not oClaim:
-			return Services.Effect(error=(1104, data['phoneNumber']))
-=======
 		# If it doesn't exist
 		if not oClaim:
 			return Services.Effect(error=(1104, data['phoneNumber']))
@@ -285,7 +241,6 @@
 		# Find the user
 		if not User.exists(data['user_id']):
 			return Services.Effect(error=(1104, data['user_id']))
->>>>>>> cd88890b
 
 		# Switch the user associated to the logged in user
 		oClaim['user'] = data['user_id']
@@ -945,19 +900,9 @@
 			Services.Effect
 		"""
 
-<<<<<<< HEAD
-		# Make sure the user has the proper permission to do this
-		oEff = Services.read('auth', 'rights/verify', {
-			"name": "csr_messaging",
-			"right": Rights.CREATE
-		}, sesh)
-		if not oEff.data:
-			return Services.Effect(error=Rights.INVALID)
-=======
 		# If we have no session and no key
 		if not sesh and '_internal_' not in data:
 			return Services.Effect(error=(1001, [('_internal_', 'missing')]))
->>>>>>> cd88890b
 
 		# Verify fields
 		try: DictHelper.eval(data, ['customerPhone', 'content', 'type'])
@@ -979,8 +924,17 @@
 			if 'name' not in data:
 				return Services.Effect(error=(1001, [('name', 'missing')]))
 
-		# Else, get the signed in user's name
+		# Else, verify the user and user their name
 		else:
+
+			# Make sure the user has the proper permission to do this
+			oEff = Services.read('auth', 'rights/verify', {
+				"name": "csr_messaging",
+				"right": Rights.CREATE
+			}, sesh)
+			if not oEff.data:
+				return Services.Effect(error=Rights.INVALID)
+
 			dUser = User.get(sesh['memo_id'], raw=['firstName', 'lastName'])
 			data['name'] = '%s %s' % (dUser['firstName'], dUser['lastName'])
 
