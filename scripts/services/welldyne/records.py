# coding=utf8
""" WellDyne Records

Handles the record structures for the welldyne service
"""

__author__		= "Chris Nasr"
__copyright__	= "MaleExcelMedical"
__version__		= "1.0.0"
__maintainer__	= "Chris Nasr"
__email__		= "bast@maleexecl.com"
__created__		= "2020-07-03"

# Python imports
import copy
from hashlib import sha1
import re

# Pip imports
from FormatOC import Tree
from RestOC import Conf, Record_MySQL

# AdHoc class
class AdHoc(Record_MySQL.Record):
	"""AdHoc

<<<<<<< HEAD
	Represents a customer in the adhoc table
=======
	Represents a customer being sent by AdHoc
>>>>>>> 9f7072ce
	"""

	_conf = None
	"""Configuration"""

	@classmethod
	def config(cls):
		"""Config

		Returns the configuration data associated with the record type

		Returns:
			dict
		"""

		# If we haven loaded the config yet
		if not cls._conf:
			cls._conf = Record_MySQL.Record.generateConfig(
				Tree.fromFile('../definitions/welldyne/adhoc.json'),
				'mysql'
			)

		# Return the config
		return cls._conf

# Eligibility class
class Eligibility(Record_MySQL.Record):
	"""Eligibility

	Represents a customer's WellDyneRx eligibility
	"""

	_conf = None
	"""Configuration"""

	@classmethod
	def config(cls):
		"""Config

		Returns the configuration data associated with the record type

		Returns:
			dict
		"""

		# If we haven loaded the config yet
		if not cls._conf:
			cls._conf = Record_MySQL.Record.generateConfig(
				Tree.fromFile('../definitions/welldyne/eligibility.json'),
				'mysql'
			)

		# Return the config
		return cls._conf

# Outreach class
class Outreach(Record_MySQL.Record):
	"""Outreach

	Represents a customer's last outreach issue with WellDyneRx
	"""

	_conf = None
	"""Configuration"""

	@classmethod
	def config(cls):
		"""Config

		Returns the configuration data associated with the record type

		Returns:
			dict
		"""

		# If we haven loaded the config yet
		if not cls._conf:
			cls._conf = Record_MySQL.Record.generateConfig(
				Tree.fromFile('../definitions/welldyne/outreach.json'),
				'mysql'
			)

		# Return the config
		return cls._conf

# Trigger class
class Trigger(Record_MySQL.Record):
	"""Trigger

	Represents a customer's last WellDyneRx trigger
	"""

	_conf = None
	"""Configuration"""

	@classmethod
	def config(cls):
		"""Config

		Returns the configuration data associated with the record type

		Returns:
			dict
		"""

		# If we haven loaded the config yet
		if not cls._conf:
			cls._conf = Record_MySQL.Record.generateConfig(
				Tree.fromFile('../definitions/welldyne/trigger.json'),
				'mysql'
			)

		# Return the config
		return cls._conf

	@classmethod
	def withOutreachEligibility(cls, customer_id, custom={}):
		"""With Outreach & Eligibility

		Fetches the latest trigger associated with the customer, including any
		possible outreach and eligibility data

		Arguments:
			customer_id (int): The ID of the customer to look up
			custom (dict): Custom Host and DB info
				'host' the name of the host to get/set data on
				'append' optional postfix for dynamic DBs

		Returns:
			dict
		"""

		# Fetch the record structure
		dStruct = cls.struct(custom)

		# Generate SQL
		sSQL = 'SELECT\n' \
				'	`wdt`.`customerId` as `customerId`,\n' \
				'	`wdt`.`triggered` as `triggered`,\n' \
				'	`wdt`.`opened` as `opened`,\n' \
				'	`wdt`.`shipped` as `shipped`,\n' \
				'	`wdo`.`queue` as `outreachQueue`,\n' \
				'	`wdo`.`reason` as `outreachReason`,\n' \
				'	`wde`.`memberSince` as `eligSince`,\n' \
				'	`wde`.`memberThru` as `eligThru`,\n' \
				'	`wda`.`type` as `adhocType`\n' \
				'FROM `%(db)s`.`%(table)s` as `wdt`\n' \
				'LEFT JOIN `%(db)s`.`wd_outreach` as `wdo` ON `wdt`.`customerId` = `wdo`.`customerId`\n' \
				'LEFT JOIN `%(db)s`.`wd_eligibility` as `wde` on `wdt`.`customerId` = `wde`.`customerId`\n' \
				'LEFT JOIN `%(db)s`.`wd_adhoc` as `wda` on `wdt`.`customerId` = `wda`.`customerId`\n' \
				'WHERE `wdt`.`customerId` = \'%(customerId)s\'' % {
			"db": dStruct['db'],
			"table": dStruct['table'],
			"customerId": customer_id
		}

		# Execute and return the select
		return Record_MySQL.Commands.select(
			dStruct['host'],
			sSQL,
			Record_MySQL.ESelect.ROW
		)<|MERGE_RESOLUTION|>--- conflicted
+++ resolved
@@ -24,11 +24,7 @@
 class AdHoc(Record_MySQL.Record):
 	"""AdHoc
 
-<<<<<<< HEAD
 	Represents a customer in the adhoc table
-=======
-	Represents a customer being sent by AdHoc
->>>>>>> 9f7072ce
 	"""
 
 	_conf = None
