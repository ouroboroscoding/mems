--- conflicted
+++ resolved
@@ -459,13 +459,8 @@
 		#	return Services.Effect(error=Rights.INVALID)
 
 		# Verify fields
-<<<<<<< HEAD
-		try: DictHelper.eval(data, ['customerId'])
-		except ValueError as e: return Services.Effect(error=(1001, [(f, 'missing') for f in e.args]))
-=======
 		try: DictHelper.eval(data, ['crm_type', 'crm_id'])
 		except ValueError as e: return Services.Effect(error=(1001, [(f, "missing") for f in e.args]))
->>>>>>> cd88890b
 
 		# Look for a trigger with any possible outreach and eligibility
 		lTrigger = Trigger.withOutreachEligibility(data['crm_type'], data['crm_id'])
