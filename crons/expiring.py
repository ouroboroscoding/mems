--- conflicted
+++ resolved
@@ -13,11 +13,9 @@
 __created__		= "2020-09-28"
 
 # Pip imports
-from RestOC import Conf, Services
-from RestOC.Record_MySQL import DuplicateException
+from RestOC import Services
 
 # Record imports
-from records.monolith import KtOrderContinuous
 from records.prescriptions import Expiring
 
 # Service imports
@@ -35,9 +33,6 @@
 	Returns:
 		bool
 	"""
-
-	# Get the MIP conf and generate the base URL
-	dMIP = Conf.get('mip')
 
 	# Initialise service instances
 	oKNK = Konnektive()
@@ -59,24 +54,13 @@
 				"purchaseId": o['crm_purchase']
 			});
 
-			# If we got nothing, or the status is already cancelled
-			if not lPurchases or lPurchases[0]['status'] == 'CANCELLED':
+			# If we got nothing
+			if not lPurchases:
 
 				# Delete it
 				o.delete()
 				continue
 
-<<<<<<< HEAD
-			# Create a new continuous order record
-			try:
-				oOC = KtOrderContinuous({
-					"customerId": int(o['crm_id']),
-					"orderId": o['crm_order'],
-					"active": False,
-					"status": 'PENDING'
-				})
-				oOC.create()
-=======
 			# Cancel the purchase
 			bRes = oKNK._post('purchase/cancel', {
 				"purchaseId": o['crm_purchase'],
@@ -85,17 +69,17 @@
 
 			# If it's cancelled
 			if bRes:
->>>>>>> fb50b224
 
 				# Find the template
 				sContent = SMSWorkflow.fetchTemplate(0, 'sms', 0)
 
+				# Generate the MIP link
+				sLink = 'https://some_link.com/'
+
 				# Process the template
 				sContent = SMSWorkflow.processTemplate(sContent, lPurchases[0], {
-					"mip_link": '%s%s' % (dMIP['domain'], dMIP['ced'] % {"customerId": o['crm_id']})
+					"mip_link": sLink
 				});
-
-				print(sContent)
 
 				# Send the SMS to the patient
 				oResponse = Services.create('monolith', 'message/outgoing', {
@@ -109,13 +93,9 @@
 					emailError('Expiring Error', 'Couldn\'t send sms:\n\n%s' % str(o.record()))
 					return
 
-			# Catch duplicate errors on continuous model
-			except DuplicateException as e:
-				pass
-
-			# Update the step
-			o['step'] = 1
-			o.save()
+				# Update the step
+				o['step'] = 1
+				o.save()
 
 		else:
 			emailError('Expiring Error', 'Unknown CRM: %s' % o['crm_type'])
