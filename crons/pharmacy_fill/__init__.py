--- conflicted
+++ resolved
@@ -21,7 +21,7 @@
 # Service imports
 from services.konnektive import Konnektive
 from records.prescriptions import PharmacyFill as FillRecord, PharmacyFillError
-from records.welldyne import Outbound
+from records.welldyne import NeverStarted, Outbound
 
 # Cron imports
 from crons import emailError, isRunning
@@ -33,10 +33,78 @@
 __moTriggers = None
 """Triggers file"""
 
-__mdReports = {}
+__mdReports = None
 """Email reports"""
 
-def fillErrors():
+def _fill():
+	"""Fill
+
+	Fetches the manual fills and processes them
+
+	Returns:
+		list
+	"""
+
+	print('Fetching Pharmacy Fill')
+
+	# Fetch all the manual fills
+	lFills = FillRecord.get()
+
+	# Go through each record
+	for o in lFills:
+
+		print('\tWorking on %s...' % o['crm_id'])
+
+		# Try to process it
+		dRes = PharmacyFill.process({
+			"crm_type": o['crm_type'],
+			"crm_id": o['crm_id'],
+			"crm_order": o['crm_order']
+		})
+
+		# If we get success
+		if dRes['status']:
+
+			# Go through each medication returned
+			for dData in dRes['data']:
+
+				# If the pharmacy is Castia/WellDyne
+				if dData['pharmacy'] in ['Castia', 'WellDyne']:
+
+					# Add it to the Trigger
+					__moTriggers.add(dData)
+
+				# Else, add it to a generic pharmacy file
+				else:
+
+					# If it's a refill
+					if dData['type'] == 'refill':
+
+						# If we don't have the pharmacy
+						if dData['pharmacy'] not in dReports:
+							dReports[dData['pharmacy']] = Generic.EmailFile(sEndTime)
+
+						# Add a line to the report
+						dReports[dData['pharmacy']].add(dData)
+
+		# Else, if it failed to process again
+		else:
+
+			# Create a new pharmacy fill error record
+			oFillError = PharmacyFillError({
+				"crm_type": o['crm_type'],
+				"crm_id": o['crm_id'],
+				"crm_order": o['crm_order'],
+				"list": 'fill',
+				"reason": dRes['data'],
+				"fail_count": 1
+			})
+			oFillError.create(conflict='replace')
+
+	# Return the list to be deleted
+	return lFills
+
+def _fillErrors():
 	"""Fill Errors
 
 	Fetches the fill error records marked as ready and processes them
@@ -60,7 +128,7 @@
 	# Go through each record
 	for o in lFillErrors:
 
-		print('\tWorking on %d...' % o['crm_id'])
+		print('\tWorking on %s...' % o['crm_id'])
 
 		# Try to process it
 		dRes = PharmacyFill.process({
@@ -131,68 +199,13 @@
 	# Return the records that can be deleted
 	return lErrorsToDelete
 
-<<<<<<< HEAD
-def transaction():
+def _transactions(period):
 	"""Transactions
-=======
-		print('Fetching Pharmacy Fill')
-
-		# Fetch all the manual fills
-		lFills = FillRecord.get()
-
-		# Go through each record
-		for o in lFills:
-
-			# Try to process it
-			dRes = PharmacyFill.process({
-				"crm_type": o['crm_type'],
-				"crm_id": o['crm_id'],
-				"crm_order": o['crm_order']
-			})
-
-			# If we get success
-			if dRes['status']:
-
-				# Go through each medication returned
-				for dData in dRes['data']:
-
-					# If the pharmacy is Castia/WellDyne
-					if dData['pharmacy'] in ['Castia', 'WellDyne']:
-
-						# Add it to the Trigger
-						oTrigger.add(dData)
-
-					# Else, add it to a generic pharmacy file
-					else:
-
-						# If it's a refill
-						if dData['type'] == 'refill':
-
-							# If we don't have the pharmacy
-							if dData['pharmacy'] not in dReports:
-								dReports[dData['pharmacy']] = Generic.EmailFile(sEndTime)
-
-							# Add a line to the report
-							dReports[dData['pharmacy']].add(dData)
-
-			# Else, if it failed to process again
-			else:
-
-				# Create a new pharmacy fill error record
-				oFillError = PharmacyFillError({
-					"crm_type": o['crm_type'],
-					"crm_id": o['crm_id'],
-					"crm_order": o['crm_order'],
-					"list": 'fill',
-					"reason": dRes['data'],
-					"fail_count": 1
-				})
-				oFillError.create(conflict='replace')
-
-		print('Fetching Outbound')
->>>>>>> 38d8b71e
 
 	Fetches the Konnektive transactions and processes them
+
+	Arguments:
+		period (str): The time period of the day to generate the files for
 
 	Returns:
 		None
@@ -208,7 +221,6 @@
 		sStartTime = '12:30:00'
 		sEndDate = arrow.get().format('MM/DD/YYYY')
 		sEndTime = '03:59:59'
-		sFileTime = '043000'
 
 	# Else, if we're doing the mid day run
 	elif period == 'noon':
@@ -216,7 +228,6 @@
 		sStartTime = '04:00:00'
 		sEndDate = sStartDate
 		sEndTime = '12:29:59'
-		sFileTime = '130000'
 
 	# Else, invalid time period
 	else:
@@ -229,7 +240,7 @@
 		print('Fetching %s' % sTxnType)
 
 		# Fetch the records from Konnektive
-		lTransactions = __moKnk._request('transactions/query', {
+		lTransactions = oKnk._request('transactions/query', {
 			"responseType": "SUCCESS",
 			"txnType": sTxnType,
 			"startDate": sStartDate,
@@ -284,26 +295,83 @@
 
 				# Create a new pharmacy fill error record
 				oFillError = PharmacyFillError({
-<<<<<<< HEAD
 					"crm_type": 'knk',
 					"crm_id": str(d['customerId']),
 					"crm_order": d['orderId'],
 					"list": 'fill',
-=======
-					"crm_type": o['crm_type'],
-					"crm_id": o['crm_id'],
-					"crm_order": o['crm_order'],
-					"list": 'outbound',
->>>>>>> 38d8b71e
 					"reason": dRes['data'],
 					"fail_count": 1
 				})
 				oFillError.create(conflict='replace')
 
-def welldyneOutbound():
+def _welldyneNeverStarted():
+	"""Wedlldyne Never Started
+
+	Fetches the never started records marked as ready and processes them
+
+	Returns:
+		list
+	"""
+
+	print('Fetching Never Started')
+
+	# Fetch all the never started claims that are ready to be reprocessed
+	lNeverStarted = NeverStarted.withTrigger({
+		"ready": True
+	})
+
+	# Go through each record
+	for d in lNeverStarted:
+
+		print('\tWorking on %s...' % d['crm_id'])
+
+		# Try to process it
+		dRes = PharmacyFill.process({
+			"crm_type": d['crm_type'],
+			"crm_id": d['crm_id'],
+			"crm_order": d['crm_order']
+		})
+
+		# If we get success
+		if dRes['status']:
+
+			# Go through each medication returned
+			for dData in dRes['data']:
+
+				# If the medications don't match, skip it
+				if dData['medication'] != d['medication']:
+					emailError('WELLDYNE MEDICATION MISMATCH', str(d))
+					continue
+
+				# If the pharmacy is not Castia/WellDyne
+				if dData['pharmacy'] not in ['Castia', 'WellDyne']:
+					emailError('WELLDYNE PHARMACY SWITCH', str(d))
+					continue
+
+				# Add it to the Trigger
+				__moTriggers.add(dData, d['trigger_id'])
+
+		# Else, if it failed to process again
+		else:
+
+			# Create a new pharmacy fill error record
+			oFillError = PharmacyFillError({
+				"crm_type": o['crm_type'],
+				"crm_id": o['crm_id'],
+				"crm_order": o['crm_order'],
+				"list": 'fill',
+				"reason": dRes['data'],
+				"fail_count": 1
+			})
+			oFillError.create(conflict='replace')
+
+	# Return the list to be deleted
+	return lNeverStarted
+
+def _welldyneOutbound():
 	"""WellDyne Outbound
 
-	Fetches the outbound records marked as ready and processed them
+	Fetches the outbound records marked as ready and processes them
 
 	Returns:
 		None
@@ -322,7 +390,7 @@
 	# Go through each record
 	for o in lOutbound:
 
-		print('\tWorking on %d...' % o['crm_id'])
+		print('\tWorking on %s...' % o['crm_id'])
 
 		# Try to process it
 		dRes = PharmacyFill.process({
@@ -341,7 +409,7 @@
 				dData['type'] = 'update'
 				dData['rx'] = o['wd_rx']
 
-				# If the pharmacy is Castia/WellDyne
+				# If the pharmacy is not Castia/WellDyne
 				if dData['pharmacy'] not in ['Castia', 'WellDyne']:
 					emailError('WELLDYNE PHARMACY SWITCH', str(o.record()))
 					continue
@@ -389,6 +457,14 @@
 
 	try:
 
+		# If we're doing the early morning run
+		if period == 'morning':
+			sFileTime = '043000'
+
+		# Else, if we're doing the mid day run
+		elif period == 'noon':
+			sFileTime = '130000'
+
 		# Init the PharmacyFill module
 		PharmacyFill.initialise()
 
@@ -399,13 +475,19 @@
 		__mdReports = {}
 
 		# Run the transactions
-		transactions()
+		_transactions(period)
+
+		# Run the manual fills
+		lFills = _fill()
 
 		# Run the outbound
-		lOutboundToMove = welldyneOutbound()
+		lOutboundToMove = _welldyneOutbound()
+
+		# Run the never started
+		lNeverStarted = _welldyneNeverStarted()
 
 		# Run the pharmacy fill errors
-		lErrorsToDelete = fillErrors()
+		lErrorsToDelete = _fillErrors()
 
 		# Upload the WellDyne trigger file
 		__moTriggers.upload(sFileTime)
@@ -419,19 +501,25 @@
 		# Regenerate the eligibility
 		WellDyne.eligibilityUpload(sFileTime)
 
-<<<<<<< HEAD
 		# Go through the outbound to move to sent
 		for o in lOutboundToMove:
 			o.sent()
 
-		# Go through each fill error that can be deleted
-=======
+		# Delete the never started
+		if lNeverStarted:
+			NeverStarted.deleteGet(
+				[d['_id'] for d in lNeverStarted]
+			)
+
 		# Go through each fill and fill error that can be deleted
-		for o in lFills:
-			o.delete()
->>>>>>> 38d8b71e
-		for o in lErrorsToDelete:
-			o.delete()
+		if lFills:
+			PharmacyFill.deleteGet(
+				[o['_id'] for o in lFills]
+			)
+		if lErrorsToDelete:
+			PharmacyFillError.deleteGet(
+				[o['_id'] for o in lErrorsToDelete]
+			)
 
 		# If we have any expiring soon
 		if PharmacyFill._mlExpiring:
