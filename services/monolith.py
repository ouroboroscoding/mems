# coding=utf8
""" Monolith Service

Handles all Monolith requests
"""

__author__		= "Chris Nasr"
__copyright__	= "MaleExcelMedical"
__version__		= "1.0.0"
__maintainer__	= "Chris Nasr"
__email__		= "chris@fuelforthefire.ca"
__created__		= "2020-04-26"

# Python imports
import re
from time import time

# Pip imports
import arrow
import bcrypt
from redis import StrictRedis
from RestOC import Conf, DictHelper, Errors, Record_MySQL, Services, \
					StrHelper, Templates

# Shared imports
from shared import Rights, Sync

# Records imports
from records.monolith import \
<<<<<<< HEAD
	Calendly, Campaign, CustomerClaimed, CustomerClaimedLast, CustomerCommunication, \
	CustomerMsgPhone, DsPatient, Forgot, HrtLabResultTests, KtCustomer, KtOrder, \
	KtOrderClaim, ShippingInfo, SmpNote, SmpOrderStatus, SMSStop, TfAnswer, \
	TfLanding, TfQuestion, TfQuestionOption, User, \
=======
	Calendly, CustomerClaimed, CustomerClaimedLast, CustomerCommunication, \
	CustomerMsgPhone, DsPatient, Forgot, HrtLabResultTests, KtCustomer, KtOrder, \
	ShippingInfo, SmpNote, SmpOrderStatus, SMSStop, TfAnswer, TfLanding, \
	TfQuestion, TfQuestionOption, User, \
>>>>>>> 390fb25b
	init as recInit

# Regex for validating email
_emailRegex = re.compile(r"[^@\s]+@[^@\s]+\.[a-zA-Z0-9]{2,}$")

# mip forms
_mipForms = ['MIP-H1', 'MIP-A2', 'MIP-A1']

class Monolith(Services.Service):
	"""Monolith Service class

	Service for Monolith, sign in, sign up, etc.
	"""

	_install = []
	"""Record types called in install"""

	_TRACKING_LINKS = {
		"FDX": "http://www.fedex.com/Tracking?tracknumbers=%s",
		"UPS": "https://www.ups.com/track?tracknum=%s",
		"USPS": "https://tools.usps.com/go/TrackConfirmAction?qtc_tLabels1=%s"
	}
	"""Tracking links"""

	def initialise(self):
		"""Initialise

		Initialises the instance and returns itself for chaining

		Returns:
			Monolith
		"""

		# Init the records
		recInit()

		# Create a connection to Redis
		self._redis = StrictRedis(**Conf.get(('redis', 'primary'), {
			"host": "localhost",
			"port": 6379,
			"db": 0
		}))

		# Init the Sync module
		Sync.init()

		# Store conf
		self._conf = Conf.get(('services', 'monolith'))

		# Return self for chaining
		return self

	@classmethod
	def install(cls):
		"""Install

		The service's install method, used to setup storage or other one time
		install configurations

		Returns:
			bool
		"""

		# Go through each Record type
		for o in cls._install:

			# Install the table
			if not o.tableCreate():
				print("Failed to create `%s` table" % o.tableName())

	def customerCalendly_read(self, data, sesh):
		"""Customer Calendly

		Fetches all Calendly appointments that can be found associated with
		either the customer's email or phone number

		Arguments:
			data (dict): Data sent with the request
			sesh (Sesh._Session): The session associated with the request

		Returns:
			Services.Response
		"""

		# Make sure the user has the proper permission to do this
		oResponse = Services.read('auth', 'rights/verify', {
			"name": "calendly",
			"right": Rights.READ
		}, sesh)
		if not oResponse.data:
			return Services.Response(error=Rights.INVALID)

		# Verify fields
		try: DictHelper.eval(data, ['customerId'])
		except ValueError as e: return Services.Response(error=(1001, [(f, 'missing') for f in e.args]))

		# Fetch all appointments associated with the customer and return them
		return Services.Response(
			Calendly.byCustomer(data['customerId'])
		)

	def customerClaim_create(self, data, sesh):
		"""Customer Claim Create

		Stores a record to claim a customer conversation for a user

		Arguments:
			data (dict): Data sent with the request
			sesh (Sesh._Session): The session associated with the request

		Returns:
			Services.Response
		"""

		# Make sure the user has the proper permission to do this
		oResponse = Services.read('auth', 'rights/verify', {
			"name": "csr_claims",
			"right": Rights.CREATE
		}, sesh)
		if not oResponse.data:
			return Services.Response(error=Rights.INVALID)

		# Verify fields
		try: DictHelper.eval(data, ['phoneNumber'])
		except ValueError as e: return Services.Response(error=(1001, [(f, 'missing') for f in e.args]))

		# If not order ID was passed
		if 'orderId' not in data:
			data['orderId'] = None

		# If no provider was passed
		if 'provider' not in data:
			data['provider'] = None

		# Check how many claims this user already has
		iCount = CustomerClaimed.count(filter={
			"user": sesh['memo_id']
		})

		# If they're at or more than the maximum
		if iCount >= sesh['claims_max']:
			return Services.Response(error=1504)

		# Make sure we have a customer conversation
		dConvo = CustomerMsgPhone.filter({
			"customerPhone": [data['phoneNumber'], '1%s' % data['phoneNumber']]
		}, raw=['id'])
		if not dConvo:

			# Find the customer by phone number
			dCustomer = KtCustomer.filter(
				{"phoneNumber": [data['phoneNumber'], '1%s' % data['phoneNumber']]},
				raw=['firstName', 'lastName'],
				orderby=[['updatedAt', 'DESC']],
				limit=1
			)

			# If we can't find one
			if not dCustomer:
				return Services.Response(error=1508)

			# Get current time
			sDT = arrow.get().format('YYYY-MM-DD HH:mm:ss')

			# Create a new convo
			oConvo = CustomerMsgPhone({
				"customerPhone": data['phoneNumber'],
				"customerName": '%s %s' % (dCustomer['firstName'], dCustomer['lastName']),
				"lastMsgAt": sDT,
				"hiddenFlag": 'N',
				"totalIncoming": 0,
				"totalOutgoing": 0,
				"createdAt": sDT,
				"updatedAt": sDT
			})
			oConvo.create()

		# Attempt to create the record
		try:
			oCustomerClaimed = CustomerClaimed({
				"phoneNumber": data['phoneNumber'],
				"user": sesh['memo_id'],
				"orderId": data['orderId'],
				"provider": data['provider']
			})
		except ValueError as e:
			return Services.Response(error=(1001, e.args[0]))

		# Try to create the record and return the result
		try:
			return Services.Response(
				oCustomerClaimed.create()
			)

		# If we got a duplicate exception
		except Record_MySQL.DuplicateException:

			# Fine the user who claimed it
			dClaim = CustomerClaimed.get(data['phoneNumber'], raw=['user']);

			# Return the error with the user ID
			return Services.Response(error=(1101, dClaim['user']))

	def customerClaim_delete(self, data, sesh):
		"""Customer Claim Delete

		Deletes a record to claim a customer conversation by a user

		Arguments:
			data (dict): Data sent with the request
			sesh (Sesh._Session): The session associated with the request

		Returns:
			Services.Response
		"""

		# Make sure the user has the proper permission to do this
		oResponse = Services.read('auth', 'rights/verify', {
			"name": "csr_claims",
			"right": Rights.DELETE
		}, sesh)
		if not oResponse.data:
			return Services.Response(error=Rights.INVALID)

		# Verify fields
		try: DictHelper.eval(data, ['phoneNumber'])
		except ValueError as e: return Services.Response(error=(1001, [(f, 'missing') for f in e.args]))

		# Find the claim
		oClaim = CustomerClaimed.get(data['phoneNumber'])
		if not oClaim:
			return Services.Response(error=1104)

		# Delete the claim and return the response
		return Services.Response(
			oClaim.delete()
		)

	def customerClaim_update(self, data, sesh):
		"""Customer Claim Update

		Switches a claim to another agent

		Arguments:
			data (dict): Data sent with the request
			sesh (Sesh._Session): The session associated with the request

		Returns:
			Services.Response
		"""

		# Make sure the user has the proper permission to do this
		oResponse = Services.read('auth', 'rights/verify', {
			"name": "csr_claims",
			"right": Rights.UPDATE
		}, sesh)
		if not oResponse.data:
			return Services.Response(error=Rights.INVALID)

		# Verify fields
		try: DictHelper.eval(data, ['phoneNumber', 'user_id'])
		except ValueError as e: return Services.Response(error=(1001, [(f, 'missing') for f in e.args]))

		# Find the claim
		oClaim = CustomerClaimed.get(data['phoneNumber'])
		if not oClaim:
			return Services.Response(error=(1104, data['phoneNumber']))

		# If the current owner of the claim is not the person transfering,
		#	check permissions
		if oClaim['user'] != sesh['memo_id']:

			# Make sure the user has the proper rights
			oResponse = Services.read('auth', 'rights/verify', {
				"name": "csr_overwrite",
				"right": Rights.CREATE
			}, sesh)
			if not oResponse.data:
				return Services.Response(error=Rights.INVALID)

			# Store the old user
			iOldUser = oClaim['user']

		# Else, no old user
		else:
			iOldUser = None

		# Find the user
		if not User.exists(data['user_id']):
			return Services.Response(error=(1104, data['user_id']))

		# Switch the user associated to the logged in user
		oClaim['user'] = data['user_id']
		oClaim['transferredBy'] = sesh['memo_id']
		oClaim.save()

		# If the user transferred it to themselves, they don't need a
		#	notification
		if data['user_id'] != sesh['memo_id']:

			# Sync the transfer for anyone interested
			Sync.push('monolith', 'user-%s' % str(data['user_id']), {
				"type": 'claim_transfered',
				"phoneNumber": data['phoneNumber'],
				"orderId": oClaim['orderId'],
				"provider": oClaim['provider'],
				"transferredBy": sesh['memo_id']
			})

		# If the claim was forceable removed
		if iOldUser:

			# Notify the user they lost the claim
			Sync.push('monolith', 'user-%s' % str(iOldUser), {
				"type": 'claim_removed',
				"phoneNumber": oClaim['phoneNumber']
			})

		# Return OK
		return Services.Response(True)

	def customerClaimClear_update(self, data, sesh):
		"""Customer Claim Clear

		Clears the transferred by state

		Arguments:
			data (dict): Data sent with the request
			sesh (Sesh._Session): The session associated with the request

		Returns:
			Services.Response
		"""

		# Make sure the user has the proper permission to do this
		oResponse = Services.read('auth', 'rights/verify', {
			"name": "csr_claims",
			"right": Rights.UPDATE
		}, sesh)
		if not oResponse.data:
			return Services.Response(error=Rights.INVALID)

		# Verify fields
		try: DictHelper.eval(data, ['phoneNumber'])
		except ValueError as e: return Services.Response(error=(1001, [(f, 'missing') for f in e.args]))

		# Find the claim
		oClaim = CustomerClaimed.get(data['phoneNumber'])
		if not oClaim:
			return Services.Response(error=(1104, data['phoneNumber']))

		# If the current owner of the claim is not the person clearing, return
		#	an error
		if oClaim['user'] != sesh['memo_id']:
			return Services.Response(error=1000)

		# Clear the transferred by
		oClaim['transferredBy'] = None
		oClaim.save()

		# Return OK
		return Services.Response(True)

	def customerDob_read(self, data, sesh):
		"""Customer DoseSpot ID

		Returns the ID of the DoseSpote patient based on their customer ID

		Arguments:
			data (dict): Data sent with the request
			sesh (Sesh._Session): The session associated with the request

		Returns:
			Services.Response
		"""

		# Make sure the user has the proper permission to do this
		oResponse = Services.read('auth', 'rights/verify', {
			"name": "memo_mips",
			"right": Rights.READ
		}, sesh)
		if not oResponse.data:
			return Services.Response(error=Rights.INVALID)

		# Verify fields
		try: DictHelper.eval(data, ['customerId'])
		except ValueError as e: return Services.Response(error=(1001, [(f, 'missing') for f in e.args]))

		# Find the customer by ID
		dCustomer = KtCustomer.filter(
			{"customerId": data['customerId']},
			raw=['lastName', 'emailAddress', 'phoneNumber'],
			orderby=[('dateUpdated', 'DESC')],
			limit=1
		)

		# If there's no customer
		if not dCustomer:
			return Services.Response(error=1104)

		# Try to find the landing based on customer details
		lLandings = TfLanding.find(
			dCustomer['lastName'],
			dCustomer['emailAddress'] or '',
			dCustomer['phoneNumber']
		)

		# If there's no mip
		if not lLandings:
			return Services.Response(False)

		# Find the dob
		sDOB = TfAnswer.dob(lLandings[0]['landing_id'])

		# If it's not found
		if not sDOB:
			return Services.Response(False)

		# Return the DOB
		return Services.Response(sDOB)

	def customerDsid_read(self, data, sesh):
		"""Customer DoseSpot ID

		Returns the ID of the DoseSpote patient based on their customer ID

		Arguments:
			data (dict): Data sent with the request
			sesh (Sesh._Session): The session associated with the request

		Returns:
			Services.Response
		"""

		# Make sure the user has the proper permission to do this
		oResponse = Services.read('auth', 'rights/verify', {
			"name": "prescriptions",
			"right": Rights.READ
		}, sesh)
		if not oResponse.data:
			return Services.Response(error=Rights.INVALID)

		# Verify fields
		try: DictHelper.eval(data, ['customerId'])
		except ValueError as e: return Services.Response(error=(1001, [(f, 'missing') for f in e.args]))

		# Find the patient ID
		dPatient = DsPatient.filter(
			{"customerId": data['customerId']},
			raw=['patientId'],
			limit=1
		)

		# If there's no patient
		if not dPatient:
			return Services.Response(0)

		# Return the ID
		return Services.Response(dPatient['patientId'])

	def customerExists_read(self, data, sesh):
		"""Customer Exists

		Returns bool based on existing of customer

		Arguments:
			data (dict): Data sent with the request
			sesh (Sesh._Session): The session associated with the request

		Returns:
			Services.Response
		"""

		# Verify fields
		try: DictHelper.eval(data, ['customerId'])
		except ValueError as e: return Services.Response(error=(1001, [(f, 'missing') for f in e.args]))

		# Return whether the customer exists or not
		return Services.Response(
			KtCustomer.exists(data['customerId'], 'customerId')
		)

	def customerHide_update(self, data, sesh):
		"""Customer Hide

		Marks a customer conversation as hidden

		Arguments:
			data (dict): Data sent with the request
			sesh (Sesh._Session): The session associated with the request

		Returns:
			Services.Response
		"""

		# Make sure the user has the proper permission to do this
		oResponse = Services.read('auth', 'rights/verify', {
			"name": "csr_messaging",
			"right": Rights.CREATE
		}, sesh)
		if not oResponse.data:
			return Services.Response(error=Rights.INVALID)

		# Verify fields
		try: DictHelper.eval(data, ['customerPhone'])
		except ValueError as e: return Services.Response(error=(1001, [(f, 'missing') for f in e.args]))

		# Update the records hidden field
		CustomerMsgPhone.updateField('hiddenFlag', 'Y', filter={"customerPhone": data['customerPhone']})

		# Return OK
		return Services.Response(True)

	def customerHrtLabs_read(self, data, sesh):
		"""Customer HRT Lab Results

		Fetches a customer's HRT lab test results

		Arguments:
			data (dict): Data sent with request
			sesh (Sesh._Session): THe session associated with the request

		Returns:
			Services.Response
		"""
		# Make sure the user has the proper permission to do this
		oResponse = Services.read('auth', 'rights/verify', {
			"name": "memo_mips",
			"right": Rights.READ
		}, sesh)
		if not oResponse.data:
			return Services.Response(error=Rights.INVALID)

			# Verify fields
		try: DictHelper.eval(data, ['customerId'])
		except ValueError as e: return Services.Response(error=(1001, [(f, 'missing') for f in e.args]))

		# Fetch and return the customer's HRT lab test results
		return Services.Response(
			HrtLabResultTests.filter({
				"customerId": data['customerId']
			}, raw=True)
		)

	def customerIdByPhone_read(self, data, sesh):
		"""Customer ID By Phone

		Fetches a customer's ID by their phone number

		Arguments:
			data (dict): Data sent with the request
			sesh (Sesh._Session): The session associated with the request

		Returns:
			Services.Response
		"""

		# Verify fields
		try: DictHelper.eval(data, ['phoneNumber'])
		except ValueError as e: return Services.Response(error=(1001, [(f, 'missing') for f in e.args]))

		# Look for the latest customer with the given number
		dRes = KtCustomer.byPhone(data['phoneNumber'])

		# If there's no customer
		if not dRes:
			return Services.Response(0)

		# Return the ID
		return Services.Response(dRes)

	def customerMessages_read(self, data, sesh):
		"""Customer Messages

		Fetches all messages associated with a customer (phone number)

		Arguments:
			data (dict): Data sent with the request
			sesh (Sesh._Session): The session associated with the request

		Returns:
			Services.Response
		"""

		# Make sure the user has the proper permission to do this
		oResponse = Services.read('auth', 'rights/verify', {
			"name": "csr_messaging",
			"right": Rights.READ
		}, sesh)
		if not oResponse.data:
			return Services.Response(error=Rights.INVALID)

		# Verify fields
		try: DictHelper.eval(data, ['customerPhone'])
		except ValueError as e: return Services.Response(error=(1001, [(f, 'missing') for f in e.args]))

		# Get the messages
		lMsgs = CustomerCommunication.thread(data['customerPhone'])

		# Get the type
		sType = len(KtOrder.ordersByPhone(data['customerPhone'])) and 'support' or 'sales'

		# Find out if the user is blocked anywhere
		bStop = SMSStop.filter({"phoneNumber": data['customerPhone'], "service": sType}) and True or False

		# Fetch and return all the messages associated with the number
		return Services.Response({
			"messages": CustomerCommunication.thread(data['customerPhone']),
			"stop": bStop,
			"type": sType
		})

	def customerMips_read(self, data, sesh):
		"""Customer MIPs

		Fetches the medical intake path questions/answers associated with a
		customer

		Arguments:
			data (dict): Data sent with the request
			sesh (Sesh._Session): The session associated with the request

		Returns:
			Services.Response
		"""

		# Verify fields
		try: DictHelper.eval(data, ['customerId'])
		except ValueError as e: return Services.Response(error=(1001, [(f, 'missing') for f in e.args]))

		# Make sure the user has the proper permission to do this
		oResponse = Services.read('auth', 'rights/verify', {
			"name": "memo_mips",
			"right": Rights.READ
		}, sesh)
		if not oResponse.data:
			return Services.Response(error=Rights.INVALID)

		# Find the customer by ID
		dCustomer = KtCustomer.filter(
			{"customerId": data['customerId']},
			raw=['lastName', 'emailAddress', 'phoneNumber'],
			orderby=[('dateUpdated', 'DESC')],
			limit=1
		)

		# Try to find the landing
		lLandings = TfLanding.find(
			dCustomer['lastName'],
			dCustomer['emailAddress'] or '',
			dCustomer['phoneNumber']
		)

		# If there's no mip
		if not lLandings:
			return Services.Response(0)

		# Init the return
		lRet = []

		# Go through each landing found
		for dLanding in lLandings:

			# Init the data
			dData = {
				"id": dLanding['landing_id'],
				"form": dLanding['formId'],
				"date": dLanding['submitted_at'],
				"completed": dLanding['complete'] == 'Y'
			}

			# Get the questions associated with the landing form
			dData['questions'] = TfQuestion.filter(
				{"formId": dLanding['formId'], "activeFlag": 'Y'},
				raw=['ref', 'title', 'type'],
				orderby='questionNumber'
			)

			# Get the options for the questions
			lOptions = TfQuestionOption.filter(
				{"questionRef": [d['ref'] for d in dData['questions']], "activeFlag": 'Y'},
				raw=['questionRef', 'displayOrder', 'option'],
				orderby=['questionRef', 'displayOrder']
			)

			# Create lists of options by question
			dData['options'] = {}
			for d in lOptions:
				try: dData['options'][d['questionRef']].append(d['option'])
				except KeyError: dData['options'][d['questionRef']] = [d['option']]

			# Fetch the answers
			dAnswers = {
				d['ref']: d['value']
				for d in TfAnswer.filter(
					{"landing_id": dLanding['landing_id']},
					raw=['ref', 'value']
				)
			}

			# Match the answer to the questions
			for d in dData['questions']:
				d['answer'] = d['ref'] in dAnswers and \
								dAnswers[d['ref']] or \
								''
				if d['type'] == 'yes_no' and d['answer'] in ['0', '1']:
					d['answer'] = d['answer'] == '1' and 'Yes' or 'No'

			# Add the data to the return list
			lRet.append(dData)

		# Return the landings
		return Services.Response(lRet)

	def customerMipAnswer_update(self, data, sesh):
		"""Customer MIP Answer Update

		Updates the answer to a single MIP question

		Arguments:
			data (dict): Data sent with the request
			sesh (Sesh._Session): The session associated with the request

		Returns:
			Services.Response
		"""

		# Make sure the user has the proper permission to do this
		oResponse = Services.read('auth', 'rights/verify', {
			"name": "memo_mips",
			"right": Rights.UPDATE
		}, sesh)
		if not oResponse.data:
			return Services.Response(error=Rights.INVALID)

		# Verify fields
		try: DictHelper.eval(data, ['landing_id', 'ref', 'value'])
		except ValueError as e: return Services.Response(error=(1001, [(f, 'missing') for f in e.args]))

		# Find the answer
		oTfAnswer = TfAnswer.filter({
			"landing_id": data['landing_id'],
			"ref": data['ref']
		}, limit=1)

		# If it's not found
		if not oTfAnswer:
			return Services.Response(error=1104)

		# Update the value
		try:
			oTfAnswer['value'] = data['value']
		except ValueError as e:
			return Services.Response(error=(1001, [e.args[0]]))

		# Save the record and return the result
		return Services.Response(
			oTfAnswer.save()
		)

	def customerName_read(self, data, sesh):
		"""Customer Name

		Fetchs one or more names based on IDs, returns as a dictionary (one ID)
		or of ID to name (multiple IDs)

		Arguments:
			data (dict): Data sent with the request
			sesh (Sesh._Session): The session associated with the user

		Returns:
			Services.Response
		"""

		# Verify fields
		try: DictHelper.eval(data, ['_internal_', 'customerId'])
		except ValueError as e: return Services.Response(error=(1001, [(f, 'missing') for f in e.args]))

		# Verify the key, remove it if it's ok
		if not Services.internalKey(data['_internal_']):
			return Services.Response(error=Errors.SERVICE_INTERNAL_KEY)
		del data['_internal_']

		# If there's only one
		if isinstance(data['customerId'], str):
			mRet = KtCustomer.filter({"customerId": data['customerId']}, raw=['firstName', 'lastName'], limit=1)
		elif isinstance(data['customerId'], list):
			mRet = {
				d['customerId']: {"firstName": d['firstName'], "lastName": d['lastName']}
				for d in KtCustomer.filter({"customerId": data['customerId']}, raw=['customerId', 'firstName', 'lastName'])
			}
		else:
			return Services.Response(error=(1001, [('customerId', 'invalid')]))

		# Return the result
		return Services.Response(mRet)

	def customerNote_create(self, data, sesh):
		"""Customer Note Create

		Creates a new note associated with the customer

		Arguments:
			data (dict): Data sent with the request
			sesh (Sesh._Session): The session associated with the request

		Returns:
			Services.Response
		"""

		# Verify fields
		try: DictHelper.eval(data, ['content', 'action'])
		except ValueError as e: return Services.Response(error=(1001, [(f, 'missing') for f in e.args]))

		# We must have either a customer ID or order ID
		if 'customer_id' not in data and 'order_id' not in data:
			return Services.Response(error=(1001, [('customer_id', 'missing'), ('order_id', 'missing')]))

		# Make sure the user has the proper permission to do this
		oResponse = Services.read('auth', 'rights/verify', {
			"name": "memo_notes",
			"right": Rights.CREATE
		}, sesh)
		if not oResponse.data:
			return Services.Response(error=Rights.INVALID)

		# Get current date/time
		sDT = arrow.get().format('YYYY-MM-DD HH:mm:ss')

		# If we got a customer ID
		if 'customer_id' in data:

			# Attempt to create the record
			try:
				oSmpNote = SmpNote({
					"parentTable": 'kt_customer',
					"parentColumn": 'customerId',
					"columnValue": str(data['customer_id']),
					"action": data['action'],
					"createdBy": sesh['memo_id'],
					"note": data['content'],
					"createdAt": sDT,
					"updatedAt": sDT
				})
			except ValueError as e:
				return Services.Response(error=(1001, e.args[0]))

		# Else we got an order ID
		else:

			# If we have no label
			if 'label' not in data:
				return Services.Response(error=(1001, [('label', 'missing')]))

			# Figure out the role based on the label
			lLabel = data['label'].split(' - ')
			if lLabel[0] == 'Provider':
				lLabel[0] = 'Doctor'

			# Find the latest status for this order
			oStatus = SmpOrderStatus.filter(
				{"orderId": data['order_id']},
				limit=1
			)

			# If there's none
			if not oStatus:

				# Figure out the action
				if lLabel[0] == 'CSR':
					sAction = 'Send to CSR'
				elif lLabel[0] == 'Doctor':
					sAction = 'Send to Provider'
				else:
					sAction = 'Set Label'

				# Create a new status
				oStatus = SmpOrderStatus({
					"orderId": data['order_id'],
					"orderStatus": '',
					"reviewStatus": '',
					"attentionRole": lLabel[0] != '' and lLabel[0] or None,
					"orderLabel": len(lLabel) == 2 and data['label'] or '',
					"declineReason": None,
					"smpNoteId": None,
					"currentFlag": 'Y',
					"createdBy": 11,
					"modifiedBy": 11,
					"createdAt": sDT,
					"updatedAt": sDT
				});
				oStatus.create()

			# Else
			else:

				# Figure out the action
				if lLabel[0] == 'CSR' and oStatus['attentionRole'] != 'CSR':
					sAction = 'Send to CSR'
				elif lLabel[0] == 'Doctor' and oStatus['attentionRole'] != 'Doctor':
					sAction = 'Send to Provider'
				else:
					sAction = 'Set Label'

				# Update the existing status
				oStatus['attentionRole'] = lLabel[0] != '' and lLabel[0] or None
				oStatus['orderLabel'] = len(lLabel) == 2 and data['label'] or ''
				oStatus['updatedAt']: sDT
				oStatus.save()

			# Attempt to create the record
			try:
				oSmpNote = SmpNote({
					"parentTable": 'kt_order',
					"parentColumn": 'orderId',
					"columnValue": data['order_id'],
					"action": sAction,
					"createdBy": sesh['memo_id'],
					"note": data['content'],
					"createdAt": sDT,
					"updatedAt": sDT
				})
			except ValueError as e:
				return Services.Response(error=(1001, e.args[0]))

		# Create the record and return the result
		return Services.Response(
			oSmpNote.create()
		)

	def customerNotes_read(self, data, sesh):
		"""Customer Notes

		Fetches all notes associated with the customer

		Arguments:
			data (dict): Data sent with the request
			sesh (Sesh._Session): The session associated with the request

		Returns:
			Services.Response
		"""

		# Make sure the user has the proper permission to do this
		oResponse = Services.read('auth', 'rights/verify', {
			"name": "memo_notes",
			"right": Rights.READ
		}, sesh)
		if not oResponse.data:
			return Services.Response(error=Rights.INVALID)

		# Verify fields
		try: DictHelper.eval(data, ['customerId'])
		except ValueError as e: return Services.Response(error=(1001, [(f, 'missing') for f in e.args]))

		# Convert ID to int
		try: data['customerId'] = int(data['customerId'])
		except ValueError: return Services.Response(error=(1001, [('customerId', "invalid")]))

		# Fetch all notes
		lNotes = SmpNote.byCustomer(data['customerId'])

		# Fetch the latest order status
		dStatus = SmpOrderStatus.latest(data['customerId'])

		# If we got a status
		if dStatus:

			# If the label is blank
			if dStatus['orderLabel'] in [None, '']:

				# If we have an attention role
				if dStatus['attentionRole']:
					dStatus['orderLabel'] = dStatus['attentionRole'] == 'Doctor' and 'Provider' or dStatus['attentionRole']

				# Else, make sure it's an empty string
				else:
					dStatus['orderLabel'] = ''

			# Set just the useful info
			dStatus = {
				"orderId": dStatus['orderId'],
				"label": dStatus['orderLabel']
			}

		# Fetch and return all notes
		return Services.Response({
			"notes": lNotes,
			"status": dStatus
		})

	def customerShipping_read(self, data, sesh):
		"""Customer Shipping

		Fetches all shipping (tracking code) associated with the customer

		Arguments:
			data (dict): Data sent with the request
			sesh (Sesh._Session): The session associated with the request

		Returns:
			Services.Response
		"""

		# Verify fields
		try: DictHelper.eval(data, ['customerId'])
		except ValueError as e: return Services.Response(error=(1001, [(f, 'missing') for f in e.args]))

		# Get all the records for the customer
		lCodes = ShippingInfo.filter(
			{"customerId": data['customerId']},
			raw=['code', 'type', 'date'],
			orderby=[['date', 'desc']]
		)

		# Go through and add the link
		for d in lCodes:
			try: d['link'] = self._TRACKING_LINKS[d['type']] % d['code']
			except KeyError: d['link'] = None

		# Return the records
		return Services.Response(lCodes)

	def customerStop_create(self, data, sesh):
		"""Customer Stop Create

		Adds a STOP flag on the specific phone number and service

		Arguments:
			data (dict): Data sent with the request
			sesh (Sesh._Session): The session associated with the request

		Returns:
			Services.Response
		"""

		# Make sure the user has the proper permission to do this
		oResponse = Services.read('auth', 'rights/verify', {
			"name": "csr_messaging",
			"right": Rights.CREATE
		}, sesh)
		if not oResponse.data:
			return Services.Response(error=Rights.INVALID)

		# Verify fields
		try: DictHelper.eval(data, ['phoneNumber', 'service'])
		except ValueError as e: return Services.Response(error=(1001, [(f, 'missing') for f in e.args]))

		# Try to create an instance with the given data
		try:
			data['agent'] = sesh['memo_id']
			oStop = SMSStop(data)
		except ValueError as e:
			return Services.Response(error=(1001, e.args[0]))

		# Try to add it to the DB
		try:
			return Services.Response(
				oStop.create()
			)
		except Record_MySQL.DuplicateException as e:
			return Services.Response(error=1101)

	def customerStop_delete(self, data, sesh):
		"""Customer Stop Create

		Removes a STOP flag on the specific phone number and service

		Arguments:
			data (dict): Data sent with the request
			sesh (Sesh._Session): The session associated with the request

		Returns:
			Services.Response
		"""

		# Make sure the user has the proper permission to do this
		oResponse = Services.read('auth', 'rights/verify', {
			"name": "csr_messaging",
			"right": Rights.CREATE
		}, sesh)
		if not oResponse.data:
			return Services.Response(error=Rights.INVALID)

		# Verify fields
		try: DictHelper.eval(data, ['phoneNumber', 'service'])
		except ValueError as e: return Services.Response(error=(1001, [(f, 'missing') for f in e.args]))

		# Find the flag
		oStop = SMSStop.filter({
			"phoneNumber": data['phoneNumber'],
			"service": data['service']
		}, limit=1)

		# If it doesn't exist
		if not oStop:
			return Services.Response(False)

		# If it exists but there's no agent
		if oStop['agent'] is None:
			return Services.Response(error=1509)

		# Else, delete it and return the response
		return Services.Response(
			oStop.delete()
		)

	def customerStops_read(self, data, sesh):
		"""Customer Stops

		Returns the list of STOP flags for all services associated with the
		phone number

		Arguments:
			data (dict): Data sent with the request
			sesh (Sesh._Session): The session associated with the request

		Returns:
			Services.Response
		"""

		# Make sure the user has the proper permission to do this
		oResponse = Services.read('auth', 'rights/verify', {
			"name": "csr_messaging",
			"right": Rights.CREATE
		}, sesh)
		if not oResponse.data:
			return Services.Response(error=Rights.INVALID)

		# Verify fields
		try: DictHelper.eval(data, ['phoneNumber'])
		except ValueError as e: return Services.Response(error=(1001, [(f, 'missing') for f in e.args]))

		# Fetch all flags for the number and return them
		return Services.Response({
			d['service']: d['agent'] for d in
			SMSStop.filter({
				"phoneNumber": data['phoneNumber']
			}, raw=['service', 'agent'])
		})

	def messageIncoming_create(self, data):
		"""Message Incoming

		Adds a new message from a customer

		Arguments:
			data (dict): Data sent with the request

		Returns:
			Services.Response
		"""

		# Verify fields
		try: DictHelper.eval(data, ['_internal_', 'customerPhone', 'recvPhone', 'content', 'type'])
		except ValueError as e: return Services.Response(error=(1001, [(f, 'missing') for f in e.args]))

		# Verify the key, remove it if it's ok
		if not Services.internalKey(data['_internal_']):
			return Services.Response(error=Errors.SERVICE_INTERNAL_KEY)
		del data['_internal_']

		# Get current date/time
		sDT = arrow.get().format('YYYY-MM-DD HH:mm:ss')

		# Try to find a customer name
		dCustomer = KtCustomer.filter(
			{"phoneNumber": [data['customerPhone'], '1%s' % data['customerPhone']]},
			raw=['firstName', 'lastName'],
			orderby=[('updatedAt', 'DESC')],
			limit=1
		)

		# If we have one
		mName = dCustomer and \
				'%s %s' % (dCustomer['firstName'], dCustomer['lastName']) or \
				None

		# Validate values by creating an instance
		try:
			oCustomerCommunication = CustomerCommunication({
				"type": "Incoming",
				"fromName": mName,
				"fromPhone": data['customerPhone'][-10:],
				"toPhone": data['recvPhone'][-10:],
				"notes": data['content'],
				"createdAt": sDT,
				"updatedAt": sDT
			})
		except ValueError as e:
			return Services.Response(error=(1001, e.args[0]))

		# Store the message record
		oCustomerCommunication.create()

		# Update the conversations
		CustomerMsgPhone.addIncoming(
			data['customerPhone'],
			sDT,
			'\n--------\nReceived at %s\n%s\n' % (
				sDT,
				data['content']
			)
		)

		# Return OK
		return Services.Response(True)

	def messageOutgoing_create(self, data, sesh=None):
		"""Message Outgoing

		Sends a message to the customer

		Arguments:
			data (dict): Data sent with the request
			sesh (Sesh._Session): The session associated with the request

		Returns:
			Services.Response
		"""

		# If we have no session and no key
		if not sesh and '_internal_' not in data:
			return Services.Response(error=(1001, [('_internal_', 'missing')]))

		# Verify fields
		try: DictHelper.eval(data, ['customerPhone', 'content', 'type'])
		except ValueError as e: return Services.Response(error=(1001, [(f, 'missing') for f in e.args]))

		# Check the number isn't blocked
		if SMSStop.filter({"phoneNumber": data['customerPhone'], "service": data['type']}):
			return Services.Response(error=1500)

		# If it's internal
		if '_internal_' in data:

			# Verify the key, remove it if it's ok
			if not Services.internalKey(data['_internal_']):
				return Services.Response(error=Errors.SERVICE_INTERNAL_KEY)
			del data['_internal_']

			# If we don't have the name
			if 'name' not in data:
				return Services.Response(error=(1001, [('name', 'missing')]))

		# Else, verify the user and user their name
		else:

			# Make sure the user has the proper permission to do this
			oResponse = Services.read('auth', 'rights/verify', {
				"name": "csr_messaging",
				"right": Rights.CREATE
			}, sesh)
			if not oResponse.data:
				return Services.Response(error=Rights.INVALID)

			dUser = User.get(sesh['memo_id'], raw=['firstName', 'lastName'])
			data['name'] = '%s %s' % (dUser['firstName'], dUser['lastName'])

		# Get current date/time
		sDT = arrow.get().format('YYYY-MM-DD HH:mm:ss')

		# Validate values by creating an instance
		try:
			oCustomerCommunication = CustomerCommunication({
				"type": "Outgoing",
				"fromName": data['name'],
				"toPhone": data['customerPhone'],
				"notes": data['content'],
				"createdAt": sDT,
				"updatedAt": sDT
			})
		except ValueError as e:
			return Services.Response(error=(1001, e.args[0]))

		# Send the SMS
		oResponse = Services.create('communications', 'sms', {
			"_internal_": Services.internalKey(),
			"to": data['customerPhone'],
			"content": data['content'],
			"service": data['type']
		})

		# If we got an error
		if oResponse.errorExists():
			return oResponse

		# Store the message record
		oCustomerCommunication['sid'] = oResponse.data
		oCustomerCommunication.create()

		# Catch issues with summary
		try:

			# Update the conversations
			CustomerMsgPhone.addOutgoing(
				data['customerPhone'],
				sDT,
				'\n--------\nSent by %s at %s\n%s\n' % (
					data['name'],
					sDT,
					data['content']
				)
			)

		# Catch any exceptions with summaries
		except Exception as e:
			try:
				# Email the error
				oResponse = Services.create('communications', 'email', {
					"_internal_": Services.internalKey(),
					"html_body": "Phone: %s\nContent: %s\nErrors: %s" % (
						data['customerPhone'],
						data['content'],
						', '.join([str(s) for s in e.args])
					),
					"subject": "MeMS: Summary Update Failed",
					"to": Conf.get(("developer", "emails")),
				})
			except:
				pass

			# Return OK but with a warning
			return Services.Response(True, warning="Message sent to customer, but Memo summary failed to update")

		# Return the ID of the new message
		return Services.Response(oCustomerCommunication['id'])

	def msgsClaimed_read(self, data, sesh):
		"""Messages: Claimed

		Fetches the list of phone numbers and name associated that the
		user has claimed

		Arguments:
			data (dict): Data sent with the request
			sesh (Sesh._Session): The session associated with the request

		Returns:
			Services.Response
		"""

		# Make sure the user has the proper permission to do this
		oResponse = Services.read('auth', 'rights/verify', {
			"name": "csr_messaging",
			"right": Rights.READ
		}, sesh)
		if not oResponse.data:
			return Services.Response(error=Rights.INVALID)

		# Get the claimed records
		lClaimed = CustomerMsgPhone.claimed(sesh['memo_id'])

		# If there's no claimed, return
		if not lClaimed:
			return Services.Response([])

		# Get the phone numbers out of them
		lNumbers = []
		for d in lClaimed:
			lNumbers.append(d['customerPhone'])
			lNumbers.append('1%s' % d['customerPhone'])

		# Look up the customer IDs by phone number
		lCustomers = KtCustomer.filter(
			{"phoneNumber": lNumbers},
			raw=['customerId', 'phoneNumber'],
			orderby=[('updatedAt', 'ASC')],
		)

		# Create a map of customers by phone number
		dCustomers = {}
		for d in lCustomers:
			dCustomers[d['phoneNumber'][-10:]] = d['customerId']

		# Go through each claimed and associate the correct customer ID
		for d in lClaimed:
			d['customerId'] = d['customerPhone'] in dCustomers and \
								dCustomers[d['customerPhone']] or \
								0

		# Return the data
		return Services.Response(lClaimed)

	def msgsClaimedNew_read(self, data, sesh):
		"""Messages Claimed New

		Checks if there's any new messages in the given conversations

		Arguments:
			data (dict): Data sent with the request
			sesh (Sesh._Session): The session associated with the request

		Returns:
			Services.Response
		"""

		# Verify fields
		try: DictHelper.eval(data, ['numbers'])
		except ValueError as e: return Services.Response(error=(1001, [(f, 'missing') for f in e.args]))

		# If it's not a list
		if not isinstance(data['numbers'], (list,tuple)):
			return Services.Response(error=(1001, [('numbers', 'invalid')]))

		# Fetch the last claimed time
		iTS = CustomerClaimedLast.get(sesh['memo_id'])

		print(time())

		# Store the new time
		CustomerClaimedLast.set(sesh['memo_id'], int(time()))

		# Fetch and return the list of numbers with new messages
		return Services.Response(
			CustomerCommunication.newMessages(data['numbers'], iTS)
		)

	def msgsSearch_read(self, data, sesh):
		"""Messages: Search

		Searchs the message summaries and returns whatever's found

		Arguments:
			data (dict): Data sent with the request
			sesh (Sesh._Session): The session associated with the request

		Returns:
			Services.Response
		"""

		# Make sure the user has the proper permission to do this
		oResponse = Services.read('auth', 'rights/verify', {
			"name": "csr_messaging",
			"right": Rights.READ
		}, sesh)
		if not oResponse.data:
			return Services.Response(error=Rights.INVALID)

		# Must search at least one
		if 'phone' not in data and \
			'name' not in data and \
			'content' not in data:
			return Services.Response(error=(1001, [('content', 'missing')]))

		# Fetch and return the data
		return Services.Response(
			CustomerMsgPhone.search(data)
		)

	def msgsSearchCustomer_read(self, data, sesh):
		"""Messages: Search Customer

		Searchs for a customer matching the values, then finds the associated
		conversation

		Arguments:
			data (dict): Data sent with the request
			sesh (Sesh._Session): The session associated with the request

		Returns:
			Services.Response
		"""

		# Make sure the user has the proper permission to do this
		oResponse = Services.read('auth', 'rights/verify', {
			"name": "csr_messaging",
			"right": Rights.READ
		}, sesh)
		if not oResponse.data:
			return Services.Response(error=Rights.INVALID)

		# Must search at least one
		if 'id' not in data and \
			'email' not in data:
			return Services.Response(error=(1001, [('id', 'missing')]))

		# Figure out what to filter by
		dFilter = {}
		if 'id' in data: dFilter['customerId'] = data['id']
		if 'email' in data: dFilter['emailAddress'] = data['email']

		# Try to find the customer
		dCustomer = KtCustomer.filter(
			dFilter,
			raw=['phoneNumber'],
			orderby=[['updatedAt', 'DESC']],
			limit=1
		)

		# If there's no customer
		if not dCustomer:
			return Services.Response([])

		# Fetch and return the data based on the phone number
		return Services.Response(
			CustomerMsgPhone.search({"phone": dCustomer['phoneNumber']})
		)

	def msgsStatus_read(self, data, sesh):
		"""Messages: Status

		Get the status of a sent messages

		Arguments:
			data (dict): Data sent with the request
			sesh (Sesh._Session): The session associated with the request

		Returns:
			Services.Response
		"""

		# Verify fields
		try: DictHelper.eval(data, ['ids'])
		except ValueError as e: return Services.Response(error=(1001, [(f, "missing") for f in e.args]))

		# Get the status and error message of a specific message and return it
		return Services.Response(
			CustomerCommunication.get(data['ids'], raw=['id', 'status', 'errorMessage'])
		)

	def msgsUnclaimed_read(self, data, sesh):
		"""Messages: Unclaimed

		Fetches all summaries with incoming messages that have not been hidden
		or already claimed by a rep

		Arguments:
			data (dict): Data sent with the request
			sesh (Sesh._Session): The session associated with the request

		Returns:
			Services.Response
		"""

		# Make sure the user has the proper permission to do this
		oResponse = Services.read('auth', 'rights/verify', {
			"name": "csr_messaging",
			"right": Rights.READ
		}, sesh)
		if not oResponse.data:
			return Services.Response(error=Rights.INVALID)

		# If the order wasn't passed
		if 'order' not in data:
			data['order'] = 'ASC'

		# If the order is wrong
		if data['order'] not in ['ASC', 'DESC']:
			return Services.Response(error=(1001, [('order', 'invalid')]))

		# Fetch and return the data
		return Services.Response(
			CustomerMsgPhone.unclaimed(data['order'])
		)

	def msgsUnclaimedCount_read(self, data, sesh):
		"""Messages: Unclaimed Count

		Fetches the count of all summaries with incoming messages that have not
		been hidden or already claimed by a rep

		Arguments:
			data (dict): Data sent with the request
			sesh (Sesh._Session): The session associated with the request

		Returns:
			Services.Response
		"""

		# Fetch and return the data
		return Services.Response(
			CustomerMsgPhone.unclaimedCount()
		)

<<<<<<< HEAD
	def orderClaim_create(self, data, sesh):
		"""Order Claim Create

		Stores a record to claim a customer conversation for a order
=======
	def ordersPendingCsr_read(self, data, sesh):
		"""Order Pending CSR

		Returns the unclaimed orders set to the CSR role
>>>>>>> 390fb25b

		Arguments:
			data (dict): Data sent with the request
			sesh (Sesh._Session): The session associated with the request

		Returns:
			Services.Response
		"""

		# Make sure the user has the proper permission to do this
		oResponse = Services.read('auth', 'rights/verify', {
<<<<<<< HEAD
			"name": "order_claims",
			"right": Rights.CREATE
=======
			"name": "csr_messaging",
			"right": Rights.READ
>>>>>>> 390fb25b
		}, sesh)
		if not oResponse.data:
			return Services.Response(error=Rights.INVALID)

<<<<<<< HEAD
		# Verify fields
		try: DictHelper.eval(data, ['customerId'])
		except ValueError as e: return Services.Response(error=(1001, [(f, 'missing') for f in e.args]))

		# Check how many claims this user already has
		iCount = KtOrderClaim.count(filter={
			"user": sesh['memo_id']
		})

		# If they're at or more than the maximum
		if iCount >= sesh['claims_max']:
			return Services.Response(error=1504)

		# Attempt to create the record
		try:
			oKtOrderClaim = KtOrderClaim({
				"customerId": data['customerId'],
				"user": sesh['memo_id']
			})
		except ValueError as e:
			return Services.Response(error=(1001, e.args[0]))

		# Try to create the record
		try:
			oKtOrderClaim.create()

			# Return OK
			return Services.Response(True)

		# If we got a duplicate exception
		except Record_MySQL.DuplicateException:

			# Fine the user who claimed it
			dClaim = KtOrderClaim.get(data['customerId'], raw=['user']);

			# Return the error with the user ID
			return Services.Response(error=(1101, dClaim['user']))

		# Else, we failed to create the record
		return Services.Response(False)

	def orderClaim_delete(self, data, sesh):
		"""Order Claim Delete

		Deletes a record to claim a customer conversation by a order

		Arguments:
			data (dict): Data sent with the request
			sesh (Sesh._Session): The session associated with the request

		Returns:
			Services.Response
		"""

		# Make sure the user has the proper permission to do this
		oResponse = Services.read('auth', 'rights/verify', {
			"name": "order_claims",
			"right": Rights.DELETE
		}, sesh)
		if not oResponse.data:
			return Services.Response(error=Rights.INVALID)

		# Verify fields
		try: DictHelper.eval(data, ['customerId', 'reason'])
		except ValueError as e: return Services.Response(error=(1001, [(f, 'missing') for f in e.args]))

		# Fetch the claim
		oClaim = KtOrderClaim.get(data['customerId'])

		# Attempt to delete the record
		KtOrderClaim.deleteGet(data['customerId'])

		# Return OK
		return Services.Response(True)

	def orderClaim_update(self, data, sesh):
		"""Order Claim Update

		Switches a claim to another order

		Arguments:
			data (dict): Data sent with the request
			sesh (Sesh._Session): The session associated with the request

		Returns:
			Services.Response
		"""

		# Make sure the user has the proper permission to do this
		oResponse = Services.read('auth', 'rights/verify', {
			"name": "order_claims",
			"right": Rights.UPDATE
		}, sesh)
		if not oResponse.data:
			return Services.Response(error=Rights.INVALID)

		# Verify fields
		try: DictHelper.eval(data, ['customerId', 'user_id'])
		except ValueError as e: return Services.Response(error=(1001, [(f, 'missing') for f in e.args]))

		# Find the claim
		oClaim = KtOrderClaim.get(data['customerId'])
		if not oClaim:
			return Services.Response(error=(1104, data['customerId']))

		# If the current owner of the claim is not the person transfering,
		#	check permissions
		if oClaim['user'] != sesh['memo_id']:

			# Make sure the user has the proper rights
			oResponse = Services.read('auth', 'rights/verify', {
				"name": "order_overwrite",
				"right": Rights.CREATE
			}, sesh)
			if not oResponse.data:
				return Services.Response(error=Rights.INVALID)

			# Store the old user
			iOldUser = oClaim['user']

		# Else, no old user
		else:
			iOldUser = None

		# Find the user
		if not User.exists(data['user_id']):
			return Services.Response(error=(1104, data['user_id']))

		# Switch the user associated to the logged in user
		oClaim['user'] = data['user_id']
		oClaim['transferredBy'] = sesh['memo_id']
		oClaim.save()

		# If the user transferred it to themselves, they don't need a
		#	notification
		if data['user_id'] != sesh['memo_id']:

			# Sync the transfer for anyone interested
			Sync.push('monolith', 'user-%s' % str(data['user_id']), {
				"type": 'order_claim_transfered',
				"customerId": data['customerId'],
				"transferredBy": sesh['memo_id']
			})

		# If the claim was forceable removed
		if iOldUser:

			# Notify the user they lost the claim
			Sync.push('monolith', 'user-%s' % str(iOldUser), {
				"type": 'order_claim_removed',
				"customerId": oClaim['customerId']
			})

		# Return OK
		return Services.Response(True)

	def orderClaimed_read(self, data, sesh):
		"""Order Claimed

		Fetches the list of customers and name associated that the user has
		claimed
=======
		# Fetch and return the unclaimed CSR orders
		return Services.Response(
			KtOrder.queueCsr()
		)

	def ordersPendingCsrCount_read(self, data, sesh):
		"""Orders Pending CSR Count

		Returns the count of unclaimed orders to to the CSR role
>>>>>>> 390fb25b

		Arguments:
			data (dict): Data sent with the request
			sesh (Sesh._Session): The session associated with the request

		Returns:
			Services.Response
		"""

<<<<<<< HEAD
		# Make sure the user has the proper permission to do this
		oResponse = Services.read('auth', 'rights/verify', {
			"name": "order_claims",
			"right": Rights.CREATE
		}, sesh)
		if not oResponse.data:
			return Services.Response(error=Rights.INVALID)

		# Get and return the claimed records
		return Services.Response(
			KtCustomer.claimed(sesh['memo_id'])
=======
		# Fetch and return the data
		return Services.Response(
			KtOrder.queueCsrCount()
>>>>>>> 390fb25b
		)

	def passwdForgot_create(self, data):
		"""Password Forgot (Generate)

		Creates the key that will be used to allow a user to change their
		password if they forgot it

		Arguments:
			data (dict): Data sent with the request

		Returns:
			Services.Response
		"""

		# Verify fields
		try: DictHelper.eval(data, ['email', 'url'])
		except ValueError as e: return Services.Response(error=(1001, [(f, 'missing') for f in e.args]))

		# Look for the user by email
		dUser = User.filter({"email": data['email']}, raw=['id'], limit=1)
		if not dUser:
			return Services.Response(False)

		# Look for a forgot record by user id
		oForgot = Forgot.get(dUser['id'])

		# Is there already a key in the user?
		if oForgot and 'regenerate' not in data:

			# Is it not expired?
			if oForgot['expires'] > int(time()):
				return Services.Response(True)

		# Upsert the forgot record with a timestamp (for expiry) and the key
		sKey = StrHelper.random(32, '_0x')
		oForgot = Forgot({
			"user": dUser['id'],
			"expires": int(time()) + Conf.get(("services", "auth", "forgot_expire"), 600),
			"key": sKey
		})
		if not oForgot.create(conflict="replace"):
			return Services.Response(error=1100)

		# Forgot email template variables
		dTpl = {
			"key": sKey,
			"url": "%s%s" % (
				data['url'],
				sKey
			)
		}

		# Email the user the key
		oResponse = Services.create('communications', 'email', {
			"_internal_": Services.internalKey(),
			"html_body": Templates.generate('email/forgot.html', dTpl, dUser['locale']),
			"subject": Templates.generate('email/forgot_subject.txt', {}, dUser['locale']),
			"to": data['email'],
		})
		if oResponse.errorExists():
			return oResponse

		# Return OK
		return Services.Response(True)

	def passwdForgot_update(self, data):
		"""Password Forgot (Change Password)

		Validates the key and changes the password to the given value

		Arguments:
			data (dict): Data sent with the request

		Returns:
			Services.Response
		"""

		# Verify fields
		try: DictHelper.eval(data, ['passwd', 'key'])
		except ValueError as e: return Services.Response(error=(1001, [(f, 'missing') for f in e.args]))

		# Look for the forgot by the key
		oForgot = Forgot.filter({"key": data['key']}, limit=1)
		if not oForgot:
			return Services.Response(error=1203) # Don't let people know if the key exists or not

		# Check if the key has expired
		if oForgot['expires'] <= int(time()):
			return Services.Response(error=1203)

		# Make sure the new password is strong enough
		if not User.passwordStrength(data['passwd']):
			return Services.Response(error=1204)

		# Find the User
		oUser = User.get(oForgot['user'])
		if not oUser:
			return Services.Response(error=1203)

		# Store the new password and update
		oUser['passwd'] = User.passwordHash(data['passwd'])
		oUser.save(changes=False)

		# Delete the forgot record
		oForgot.delete()

		# Return OK
		return Services.Response(True)

	def providerCalendly_read(self, data, sesh):
		"""Provider Calendly

		Returns all upcoming appointments associated with the provider

		Arguments:
			data (dict): Data sent with the request
			sesh (Sesh._Session): The session associated with the request

		Returns:
			Services.Response
		"""

		# Make sure the user has the proper permission to do this
		oResponse = Services.read('auth', 'rights/verify', {
			"name": "calendly",
			"right": Rights.READ
		}, sesh)
		if not oResponse.data:
			return Services.Response(error=Rights.INVALID)

		# Check for meme_id in session
		if 'memo_id' not in sesh:
			return Services.Response(error=1507)

		# Get the emails for the user
		dUser = User.get(sesh['memo_id'], raw=['email', 'calendlyEmail'])
		if not dUser:
			return Services.Response(error=(1104, 'user'))

		# Find all calendly appointments in progress or in the future associated
		#	with the user
		lAppts = Calendly.filter({
			"order_emailAddress": [dUser['email'], dUser['calendlyEmail']],
			"end": {"gte": Record_MySQL.Literal('CURRENT_TIMESTAMP')}
		}, orderby='start', raw=True)

		# Return anything found
		return Services.Response(lAppts)

	def queueEd_read(self, data, sesh):
		"""Queue: ED

		Returns the queue of orders that are pending or require attention from
		providers

		Arguments:
			data (dict): Data sent with the request
			sesh (Sesh._Session): The session associated with the request

		Returns:
			Services.Response
		"""

		# If the user has no ED states
		if not sesh['states']['ed']:
			return Services.Response(error=1506)

		# Fetch and return the queue
		return Services.Response(
			KtOrder.queue('ed', sesh['states']['ed'])
		)

	def queueHrt_read(self, data, sesh):
		"""Queue: HRT

		Returns the queue of orders that are pending or require attention from
		providers

		Arguments:
			data (dict): Data sent with the request
			sesh (Sesh._Session): The session associated with the request

		Returns:
			Services.Response
		"""

		# If the user has no ED states
		if not sesh['states']['hrt']:
			return Services.Response(error=1506)

		# Fetch and return the queue
		return Services.Response(
			KtOrder.queue('hrt', sesh['states']['hrt'])
		)

	def signin_create(self, data):
		"""Signin

		Used to verify a user sign in, but doesn't actually create the session.
		Can only be called by other services

		Arguments
		"""

		# Verify fields
		try: DictHelper.eval(data, ['_internal_', 'userName', 'passwd'])
		except ValueError as e: return Services.Response(error=(1001, [(f, 'missing') for f in e.args]))

		# Verify the key, remove it if it's ok
		if not Services.internalKey(data['_internal_']):
			return Services.Response(error=Errors.SERVICE_INTERNAL_KEY)
		del data['_internal_']

		# Look for the user by alias
		oUser = User.filter({"userName": data['userName']}, limit=1)
		if not oUser:
			return Services.Response(error=1201)

		# If the user is not active
		if oUser['activeFlag'] == 'N':
			return Services.Response(error=1503)

		# Validate the password
		if not bcrypt.checkpw(data['passwd'].encode('utf8'), oUser['password'].encode('utf8')):
			return Services.Response(error=1201)

		# Return the record data
		return Services.Response(oUser.record())

	def statsClaimed_read(self, data, sesh):
		"""Stats: Claimed

		Fetchs the number of claims made by users

		Arguments:
			data (dict): Data sent with the request
			sesh (Sesh._Session): The session associated with the user

		Returns:
			Services.Response
		"""

		# Make sure the user has the proper permission to do this
		oResponse = Services.read('auth', 'rights/verify', {
			"name": "csr_stats",
			"right": Rights.READ
		}, sesh)
		if not oResponse.data:
			return Services.Response(error=Rights.INVALID)

		# Fetch and return claim stats
		return Services.Response(
			CustomerClaim.stats()
		)

	def user_create(self, data, sesh):
		"""User Create

		Creates a new user

		Arguments:
			data (dict): Data sent with the request
			sesh (Sesh._Session): The session associated with the user

		Returns:
			Services.Response
		"""

		# Verify fields
		try: DictHelper.eval(data, ['_internal_', 'userName', 'firstName', 'lastName', 'password'])
		except ValueError as e: return Services.Response(error=(1001, [(f, 'missing') for f in e.args]))

		# Verify the key, remove it if it's ok
		if not Services.internalKey(data['_internal_']):
			return Services.Response(error=Errors.SERVICE_INTERNAL_KEY)
		del data['_internal_']

		# Check if a user with that user name already exists
		if User.exists(data['userName'], 'userName'):
			return Services.Response(error=1501)

		# Check the password strength
		if not User.passwordStrength(data['password']):
			return Services.Response(error=1502)

		# Hash the password
		data['password'] = bcrypt.hashpw(data['password'].encode('utf8'), bcrypt.gensalt()).decode('utf8')

		# Get current date/time
		sDT = arrow.get().format('YYYY-MM-DD HH:mm:ss')

		# Add defaults
		if 'userRole' not in data: data['userRole'] = 'CSR'
		data['createdAt'] = sDT
		data['updatedAt'] = sDT

		# Validate by creating a Record instance
		try:
			oUser = User(data)
		except ValueError as e:
			return Services.Response(error=(1001, e.args[0]))

		# Create the row and return the result
		return Services.Response(
			oUser.create()
		)

	def user_read(self, data, sesh):
		"""User Read

		Fetches the logged in user and returns their data

		Arguments:
			data (dict): Data sent with the request
			sesh (Sesh._Session): The session associated with the user

		Returns:
			Services.Response
		"""

		# Fetch it from the DB
		dUser = User.get(sesh['memo_id'], raw=True)

		# If it doesn't exist
		if not dUser:
			return Services.Response(error=1104)

		# Remove the passwd
		del dUser['password']

		# Fetch the permissions
		oResponse = Services.read('auth', 'permissions/self', {}, sesh)
		if oResponse.errorExists(): return oResponse

		# Add the permissions to the dict
		dUser['permissions'] = oResponse.dataExists() and oResponse.data or {}

		# Return the user data
		return Services.Response(dUser)

	def user_update(self, data, sesh):
		"""User Update

		Updates the logged in user

		Arguments:
			data (dict): Data sent with the request
			sesh (Sesh._Session): The session associated with the user

		Returns:
			Services.Response
		"""

		# If the user is not the one logged in
		if 'id' in data and ('memo_id' not in data or data['id'] != sesh['memo_id'] or '_internal_' in data):

			# If there's no internal
			if '_internal_' not in data:
				return Services.Response(error=(1001, [('_internal_', 'missing')]))

			# Verify the key, remove it if it's ok
			if not Services.internalKey(data['_internal_']):
				return Services.Response(error=Errors.SERVICE_INTERNAL_KEY)
			del data['_internal_']

			# Find the User
			oUser = User.get(data['id'])
			if not oUser:
				return Services.Response(error=1104)

			# Remove the ID from the data
			del data['id']

		# Else get the logged in user
		else:

			# Fetch it from the cache
			oUser = User.get(sesh['memo_id'])

		# Remove fields that can't be changed
		if 'password' in data: del data['passwd']

		# If the username was changed
		if 'userName' in data:

			# Check if a user with that user name already exists
			if User.exists(data['userName'], 'userName'):
				return Services.Response(error=1501)

		# Step through each field passed and update/validate it
		lErrors = []
		for f in data:
			try: oUser[f] = data[f]
			except ValueError as e: lErrors.append(e.args[0])

		# Update the updatedAt
		oUser['updatedAt'] = arrow.get().format('YYYY-MM-DD HH:mm:ss')

		# If there was any errors
		if lErrors:
			return Services.Response(error=(1001, lErrors))

		# Update the record and return the result
		return Services.Response(
			oUser.save()
		)

	def userActive_update(self, data, sesh):
		"""User Active

		Updates the active flag on a user to true (Y) or false (N)

		Arguments:
			data (dict): Data sent with the request
			sesh (Sesh._Session): The session associated with the user

		Returns:
			Services.Response
		"""

		# Verify fields
		try: DictHelper.eval(data, ['_internal_', 'id', 'active'])
		except ValueError as e: return Services.Response(error=(1001, [(f, 'missing') for f in e.args]))

		# Verify the key, remove it if it's ok
		if not Services.internalKey(data['_internal_']):
			return Services.Response(error=Errors.SERVICE_INTERNAL_KEY)
		del data['_internal_']

		# Find the User
		oUser = User.get(data['id'])
		if not oUser:
			return Services.Response(error=1104)

		# Set the new state of the active flag
		oUser['activeFlag'] = data['active'] and 'Y' or 'N'

		# Update the updatedAt time to now
		oUser['updatedAt'] = arrow.get().format('YYYY-MM-DD HH:mm:ss')

		# Save and return the result
		return Services.Response(
			oUser.save()
		)

	def userName_read(self, data, sesh):
		"""User Name

		Fetchs one or more names based on IDs, returns as a dictionary (one ID)
		or of ID to name (multiple IDs)

		Arguments:
			data (dict): Data sent with the request
			sesh (Sesh._Session): The session associated with the user

		Returns:
			Services.Response
		"""

		# Verify fields
		try: DictHelper.eval(data, ['_internal_', 'id'])
		except ValueError as e: return Services.Response(error=(1001, [(f, 'missing') for f in e.args]))

		# Verify the key, remove it if it's ok
		if not Services.internalKey(data['_internal_']):
			return Services.Response(error=Errors.SERVICE_INTERNAL_KEY)
		del data['_internal_']

		# If there's only one
		if isinstance(data['id'], int):
			mRet = User.get(data['id'], raw=['firstName', 'lastName'])
		elif isinstance(data['id'], list):
			mRet = {
				d['id']: {"firstName": d['firstName'], "lastName": d['lastName']}
				for d in User.get(data['id'], raw=['id', 'firstName', 'lastName'])
			}
		else:
			return Services.Response(error=(1104, [('id', 'invalid')]))

		# Return the result
		return Services.Response(mRet)

	def userPasswd_update(self, data, sesh):
		"""User Password

		Changes the password for the current signed in user

		Arguments:
			data (dict): Data sent with the request
			sesh (Sesh._Session): The session associated with the user

		Returns:
			Services.Response
		"""

		# If it's an internal request
		if '_internal_' in data:

			# Verify fields
			try: DictHelper.eval(data, ['user_id', 'passwd'])
			except ValueError as e: return Services.Response(error=(1001, [(f, 'missing') for f in e.args]))

			bInternal = True
			sUserId = data['user_id']
			sPasswd = data['passwd']

		# Else, it must be someone updating their own
		else:

			# Verify fields
			try: DictHelper.eval(data, ['passwd', 'new_passwd'])
			except ValueError as e: return Services.Response(error=(1001, [(f, 'missing') for f in e.args]))

			bInternal = False
			sUserId = sesh['memo_id']
			sPasswd = data['new_passwd']

		# Find the user
		oUser = User.get(sUserId)
		if not oUser:
			return Services.Response(error=1104)

		# Validate the password if necessary
		if not bInternal:
			if not bcrypt.checkpw(data['passwd'].encode('utf8'), oUser['password'].encode('utf8')):
				return Services.Response(error=(1001, [('passwd', 'invalid')]))

		# Make sure the new password is strong enough
		if not User.passwordStrength(sPasswd):
			return Services.Response(error=1204)

		# Set the new password and save
		oUser['password'] = bcrypt.hashpw(sPasswd.encode('utf8'), bcrypt.gensalt()).decode('utf8')
		oUser['updatedAt'] = arrow.get().format('YYYY-MM-DD HH:mm:ss')
		oUser.save()

		# Return OK
		return Services.Response(True)

	def users_read(self, data, sesh):
		"""Users

		Returns users by ID

		Arguments:
			data (dict): Data sent with the request
			sesh (Sesh._Session): The session associated with the user

		Returns:
			Services.Response
		"""

		# Verify fields
		try: DictHelper.eval(data, ['_internal_', 'id'])
		except ValueError as e: return Services.Response(error=(1001, [(f, "missing") for f in e.args]))

		# Verify the key, remove it if it's ok
		if not Services.internalKey(data['_internal_']):
			return Services.Response(error=Errors.SERVICE_INTERNAL_KEY)
		del data['_internal_']

		# If there's no IDs
		if not data['id']:
			return Services.Response(error=(1001, [('id', 'empty')]))

		# If the fields aren't passed
		if 'fields' not in data:
			data['fields'] = True

		# Fetch and return the users
		return Services.Response(
			User.get(data['id'], raw=data['fields'])
		)<|MERGE_RESOLUTION|>--- conflicted
+++ resolved
@@ -27,17 +27,10 @@
 
 # Records imports
 from records.monolith import \
-<<<<<<< HEAD
 	Calendly, Campaign, CustomerClaimed, CustomerClaimedLast, CustomerCommunication, \
 	CustomerMsgPhone, DsPatient, Forgot, HrtLabResultTests, KtCustomer, KtOrder, \
 	KtOrderClaim, ShippingInfo, SmpNote, SmpOrderStatus, SMSStop, TfAnswer, \
 	TfLanding, TfQuestion, TfQuestionOption, User, \
-=======
-	Calendly, CustomerClaimed, CustomerClaimedLast, CustomerCommunication, \
-	CustomerMsgPhone, DsPatient, Forgot, HrtLabResultTests, KtCustomer, KtOrder, \
-	ShippingInfo, SmpNote, SmpOrderStatus, SMSStop, TfAnswer, TfLanding, \
-	TfQuestion, TfQuestionOption, User, \
->>>>>>> 390fb25b
 	init as recInit
 
 # Regex for validating email
@@ -1613,40 +1606,27 @@
 			CustomerMsgPhone.unclaimedCount()
 		)
 
-<<<<<<< HEAD
 	def orderClaim_create(self, data, sesh):
 		"""Order Claim Create
 
-		Stores a record to claim a customer conversation for a order
-=======
-	def ordersPendingCsr_read(self, data, sesh):
-		"""Order Pending CSR
-
-		Returns the unclaimed orders set to the CSR role
->>>>>>> 390fb25b
-
-		Arguments:
-			data (dict): Data sent with the request
-			sesh (Sesh._Session): The session associated with the request
-
-		Returns:
-			Services.Response
-		"""
-
-		# Make sure the user has the proper permission to do this
-		oResponse = Services.read('auth', 'rights/verify', {
-<<<<<<< HEAD
+		Stores a record to claim a PENDING order
+
+		Arguments:
+			data (dict): Data sent with the request
+			sesh (Sesh._Session): The session associated with the request
+
+		Returns:
+			Services.Response
+		"""
+
+		# Make sure the user has the proper permission to do this
+		oResponse = Services.read('auth', 'rights/verify', {
 			"name": "order_claims",
 			"right": Rights.CREATE
-=======
-			"name": "csr_messaging",
-			"right": Rights.READ
->>>>>>> 390fb25b
-		}, sesh)
-		if not oResponse.data:
-			return Services.Response(error=Rights.INVALID)
-
-<<<<<<< HEAD
+		}, sesh)
+		if not oResponse.data:
+			return Services.Response(error=Rights.INVALID)
+
 		# Verify fields
 		try: DictHelper.eval(data, ['customerId'])
 		except ValueError as e: return Services.Response(error=(1001, [(f, 'missing') for f in e.args]))
@@ -1808,7 +1788,49 @@
 
 		Fetches the list of customers and name associated that the user has
 		claimed
-=======
+
+		Arguments:
+			data (dict): Data sent with the request
+			sesh (Sesh._Session): The session associated with the request
+
+		Returns:
+			Services.Response
+		"""
+
+		# Make sure the user has the proper permission to do this
+		oResponse = Services.read('auth', 'rights/verify', {
+			"name": "order_claims",
+			"right": Rights.CREATE
+		}, sesh)
+		if not oResponse.data:
+			return Services.Response(error=Rights.INVALID)
+
+		# Get and return the claimed records
+		return Services.Response(
+			KtCustomer.claimed(sesh['memo_id'])
+		)
+		
+	def ordersPendingCsr_read(self, data, sesh):
+		"""Order Pending CSR
+
+		Returns the unclaimed orders set to the CSR role
+
+		Arguments:
+			data (dict): Data sent with the request
+			sesh (Sesh._Session): The session associated with the request
+
+		Returns:
+			Services.Response
+		"""
+
+		# Make sure the user has the proper permission to do this
+		oResponse = Services.read('auth', 'rights/verify', {
+			"name": "csr_messaging",
+			"right": Rights.READ
+		}, sesh)
+		if not oResponse.data:
+			return Services.Response(error=Rights.INVALID)
+
 		# Fetch and return the unclaimed CSR orders
 		return Services.Response(
 			KtOrder.queueCsr()
@@ -1818,33 +1840,62 @@
 		"""Orders Pending CSR Count
 
 		Returns the count of unclaimed orders to to the CSR role
->>>>>>> 390fb25b
-
-		Arguments:
-			data (dict): Data sent with the request
-			sesh (Sesh._Session): The session associated with the request
-
-		Returns:
-			Services.Response
-		"""
-
-<<<<<<< HEAD
-		# Make sure the user has the proper permission to do this
-		oResponse = Services.read('auth', 'rights/verify', {
-			"name": "order_claims",
-			"right": Rights.CREATE
-		}, sesh)
-		if not oResponse.data:
-			return Services.Response(error=Rights.INVALID)
-
-		# Get and return the claimed records
-		return Services.Response(
-			KtCustomer.claimed(sesh['memo_id'])
-=======
+
+		Arguments:
+			data (dict): Data sent with the request
+			sesh (Sesh._Session): The session associated with the request
+
+		Returns:
+			Services.Response
+		"""
+
 		# Fetch and return the data
 		return Services.Response(
 			KtOrder.queueCsrCount()
->>>>>>> 390fb25b
+		)
+
+	def ordersPendingProviderEd_read(self, data, sesh):
+		"""Order Pending Provider ED
+
+		Returns the unclaimed pending ED orders
+
+		Arguments:
+			data (dict): Data sent with the request
+			sesh (Sesh._Session): The session associated with the request
+
+		Returns:
+			Services.Response
+		"""
+
+		# If the user has no ED states
+		if not sesh['states']['ed']:
+			return Services.Response(error=1506)
+
+		# Fetch and return the queue
+		return Services.Response(
+			KtOrder.queue('ed', sesh['states']['ed'])
+		)
+
+	def ordersPendingProviderHrt_read(self, data, sesh):
+		"""Order Pending Provider HRT
+
+		Returns the unclaimed pending HRT orders
+
+		Arguments:
+			data (dict): Data sent with the request
+			sesh (Sesh._Session): The session associated with the request
+
+		Returns:
+			Services.Response
+		"""
+
+		# If the user has no HRT states
+		if not sesh['states']['hrt']:
+			return Services.Response(error=1506)
+
+		# Fetch and return the queue
+		return Services.Response(
+			KtOrder.queue('hrt', sesh['states']['hrt'])
 		)
 
 	def passwdForgot_create(self, data):
@@ -1994,52 +2045,6 @@
 
 		# Return anything found
 		return Services.Response(lAppts)
-
-	def queueEd_read(self, data, sesh):
-		"""Queue: ED
-
-		Returns the queue of orders that are pending or require attention from
-		providers
-
-		Arguments:
-			data (dict): Data sent with the request
-			sesh (Sesh._Session): The session associated with the request
-
-		Returns:
-			Services.Response
-		"""
-
-		# If the user has no ED states
-		if not sesh['states']['ed']:
-			return Services.Response(error=1506)
-
-		# Fetch and return the queue
-		return Services.Response(
-			KtOrder.queue('ed', sesh['states']['ed'])
-		)
-
-	def queueHrt_read(self, data, sesh):
-		"""Queue: HRT
-
-		Returns the queue of orders that are pending or require attention from
-		providers
-
-		Arguments:
-			data (dict): Data sent with the request
-			sesh (Sesh._Session): The session associated with the request
-
-		Returns:
-			Services.Response
-		"""
-
-		# If the user has no ED states
-		if not sesh['states']['hrt']:
-			return Services.Response(error=1506)
-
-		# Fetch and return the queue
-		return Services.Response(
-			KtOrder.queue('hrt', sesh['states']['hrt'])
-		)
 
 	def signin_create(self, data):
 		"""Signin
