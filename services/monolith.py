--- conflicted
+++ resolved
@@ -806,19 +806,6 @@
 			sDT = arrow.get().format('YYYY-MM-DD HH:mm:ss')
 			dData = {
 				"customerId": str(dCustomer['customerId']),
-<<<<<<< HEAD
-				"firstName": dCustomer['shipping']['firstName'][:35],
-				"lastName": dCustomer['shipping']['lastName'][:35],
-				"dateOfBirth": sDOB,
-				"gender": '1',
-				"email": dCustomer['email'][:255],
-				"address1": dCustomer['shipping']['address1'][:35],
-				"address2": dCustomer['shipping']['address2'][:35],
-				"city": dCustomer['shipping']['city'][:35],
-				"state": dCustomer['shipping']['state'][:35],
-				"zipCode": dCustomer['shipping']['postalCode'][:10],
-				"primaryPhone": dCustomer['phone'][:25],
-=======
 				"firstName": dCustomer['shipping']['firstName'] and dCustomer['shipping']['firstName'][:35],
 				"lastName": dCustomer['shipping']['lastName'] and dCustomer['shipping']['lastName'][:35],
 				"dateOfBirth": sDOB,
@@ -830,7 +817,6 @@
 				"state": dCustomer['shipping']['state'] and dCustomer['shipping']['state'][:35],
 				"zipCode": dCustomer['shipping']['postalCode'] and dCustomer['shipping']['postalCode'][:10],
 				"primaryPhone": dCustomer['phone'] and dCustomer['phone'][:25],
->>>>>>> 968c301a
 				"primaryPhoneType": '4',
 				"active": 'Y',
 				"createdAt": sDT,
