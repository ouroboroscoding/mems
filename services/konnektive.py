--- conflicted
+++ resolved
@@ -227,12 +227,6 @@
 		except ValueError as e:
 			return Services.Error(1001, e.args[0])
 
-<<<<<<< HEAD
-		# Add the record to the DB and return the ID
-		return Services.Response(
-			oCampaign.create()
-		)
-=======
 		# Try to create the record
 		try:
 			sID = oCampaign.create()
@@ -241,7 +235,6 @@
 
 		# Return the ID
 		return Services.Response(sID)
->>>>>>> bd808e6b
 
 	def campaign_read(self, data, sesh):
 		"""Campaign Read
@@ -311,12 +304,6 @@
 		if lErrors:
 			return Services.Error(1001, lErrors)
 
-<<<<<<< HEAD
-		# Save the record and return the result
-		return Services.Response(
-			oCampaign.save()
-		)
-=======
 		# Try to save the record
 		try:
 			bRes = oCampaign.save()
@@ -325,7 +312,6 @@
 
 		# Return the result
 		return Services.Response(bRes)
->>>>>>> bd808e6b
 
 	def campaignProduct_create(self, data, sesh):
 		"""Campaign Product Create
@@ -357,12 +343,6 @@
 		except ValueError as e:
 			return Services.Error(1001, e.args[0])
 
-<<<<<<< HEAD
-		# Add the record to the DB and return the ID
-		return Services.Response(
-			oProduct.create()
-		)
-=======
 		# Try to create the record
 		try:
 			sID = oProduct.create()
@@ -371,7 +351,6 @@
 
 		# Return the ID
 		return Services.Response(sID)
->>>>>>> bd808e6b
 
 	def campaignProduct_delete(self, data, sesh):
 		"""Campaign Product Delete
@@ -470,12 +449,6 @@
 		if lErrors:
 			return Services.Error(1001, lErrors)
 
-<<<<<<< HEAD
-		# Save the record and return the result
-		return Services.Response(
-			oProduct.save()
-		)
-=======
 		# Try to save the record
 		try:
 			bRes = oProduct.save()
@@ -484,7 +457,6 @@
 
 		# Return the result
 		return Services.Response(bRes)
->>>>>>> bd808e6b
 
 	def campaignProducts_read(self, data, sesh):
 		"""Campaign Products Read
