# coding=utf8
""" JustCall REST

Handles interactions with JustCall
"""

__author__		= "Chris Nasr"
__copyright__	= "MaleExcelMedical"
__version__		= "1.0.0"
__maintainer__	= "Chris Nasr"
__email__		= "bast@maleexcel.com"
__created__		= "2021-02-22"

# Pip imports
from RestOC import Conf, REST

# Service imports
from services.justcall import JustCall

# Local imports
from . import init

<<<<<<< HEAD
# Init the REST info
oRestConf = init(
	services={'justcall':JustCall()}
)

# Create the HTTP server and map requests to service
REST.Server({
	"/log": {"methods": REST.READ, "session": True},
	"/logs": {"methods": REST.READ, "session": True}

}, 'justcall', "https?://(.*\\.)?%s" % Conf.get(("rest","allowed")).replace('.', '\\.')).run(
	host=oRestConf['justcall']['host'],
	port=oRestConf['justcall']['port'],
	workers=oRestConf['justcall']['workers'],
	timeout='timeout' in oRestConf['justcall'] and oRestConf['justcall']['timeout'] or 30
)
=======
# Only run if called directly
if __name__ == "__main__":

	# Init the REST info
	oRestConf = init(
		services={'justcall':JustCall()}
	)

	# Create the HTTP server and map requests to service
	REST.Server({
		"/logs": {"methods": REST.READ, "session": True}

	}, 'justcall', "https?://(.*\\.)?%s" % Conf.get(("rest","allowed")).replace('.', '\\.')).run(
		host=oRestConf['justcall']['host'],
		port=oRestConf['justcall']['port'],
		workers=oRestConf['justcall']['workers'],
		timeout='timeout' in oRestConf['justcall'] and oRestConf['justcall']['timeout'] or 30
	)
>>>>>>> 1c41f986
<|MERGE_RESOLUTION|>--- conflicted
+++ resolved
@@ -20,24 +20,6 @@
 # Local imports
 from . import init
 
-<<<<<<< HEAD
-# Init the REST info
-oRestConf = init(
-	services={'justcall':JustCall()}
-)
-
-# Create the HTTP server and map requests to service
-REST.Server({
-	"/log": {"methods": REST.READ, "session": True},
-	"/logs": {"methods": REST.READ, "session": True}
-
-}, 'justcall', "https?://(.*\\.)?%s" % Conf.get(("rest","allowed")).replace('.', '\\.')).run(
-	host=oRestConf['justcall']['host'],
-	port=oRestConf['justcall']['port'],
-	workers=oRestConf['justcall']['workers'],
-	timeout='timeout' in oRestConf['justcall'] and oRestConf['justcall']['timeout'] or 30
-)
-=======
 # Only run if called directly
 if __name__ == "__main__":
 
@@ -48,6 +30,7 @@
 
 	# Create the HTTP server and map requests to service
 	REST.Server({
+		"/log": {"methods": REST.READ, "session": True},
 		"/logs": {"methods": REST.READ, "session": True}
 
 	}, 'justcall', "https?://(.*\\.)?%s" % Conf.get(("rest","allowed")).replace('.', '\\.')).run(
@@ -55,5 +38,4 @@
 		port=oRestConf['justcall']['port'],
 		workers=oRestConf['justcall']['workers'],
 		timeout='timeout' in oRestConf['justcall'] and oRestConf['justcall']['timeout'] or 30
-	)
->>>>>>> 1c41f986
+	)