<!DOCTYPE HTML>
<html>
	<head>
		<title>MeMS</title>
		<meta charset="utf-8" />
		<meta name="viewport" content="width=device-width, initial-scale=1, user-scalable=no" />
		<meta property="og:url" content="https://meutils.com/" />
		<meta property="og:type" content="website" />
		<meta property="og:title" content="MeMS" />
		<meta property="og:description" content="MaleExcel Micro Services" />
	</head>
	<body>
<<<<<<< HEAD
		<h1>MeMS v1.55.4</h1>
=======
		<h1>MeMS v1.56.0</h1>
>>>>>>> e95a7ec8
		<h2>MaleExcel Micro Services</h2>
	</body>
</html><|MERGE_RESOLUTION|>--- conflicted
+++ resolved
@@ -10,11 +10,7 @@
 		<meta property="og:description" content="MaleExcel Micro Services" />
 	</head>
 	<body>
-<<<<<<< HEAD
-		<h1>MeMS v1.55.4</h1>
-=======
 		<h1>MeMS v1.56.0</h1>
->>>>>>> e95a7ec8
 		<h2>MaleExcel Micro Services</h2>
 	</body>
 </html>