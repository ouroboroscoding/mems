<!DOCTYPE HTML>
<html>
	<head>
		<title>MeMS</title>
		<meta charset="utf-8" />
		<meta name="viewport" content="width=device-width, initial-scale=1, user-scalable=no" />
		<meta property="og:url" content="https://meutils.com/" />
		<meta property="og:type" content="website" />
		<meta property="og:title" content="MeMS" />
		<meta property="og:description" content="MaleExcel Micro Services" />
	</head>
	<body>
<<<<<<< HEAD
		<h1>MeMS v1.33.10</h1>
=======
		<h1>MeMS v1.34.0</h1>
>>>>>>> d3e343b9
		<h2>MaleExcel Micro Services</h2>
	</body>
</html><|MERGE_RESOLUTION|>--- conflicted
+++ resolved
@@ -10,11 +10,7 @@
 		<meta property="og:description" content="MaleExcel Micro Services" />
 	</head>
 	<body>
-<<<<<<< HEAD
-		<h1>MeMS v1.33.10</h1>
-=======
 		<h1>MeMS v1.34.0</h1>
->>>>>>> d3e343b9
 		<h2>MaleExcel Micro Services</h2>
 	</body>
 </html>